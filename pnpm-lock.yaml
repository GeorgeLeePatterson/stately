--- conflicted
+++ resolved
@@ -31,7 +31,7 @@
     dependencies:
       '@tanstack/react-query':
         specifier: ^5.90.10
-        version: 5.90.10(react@19.2.0)
+        version: 5.90.11(react@19.2.0)
       apache-arrow:
         specifier: file:../../vendor/apache-arrow-esnext-esm-21.1.0.tgz
         version: '@apache-arrow/esnext-esm@file:vendor/apache-arrow-esnext-esm-21.1.0.tgz'
@@ -70,11 +70,11 @@
         specifier: ^3.13.12
         version: 3.13.12(react-dom@19.2.0(react@19.2.0))(react@19.2.0)
       '@types/react':
-        specifier: ^19.2.6
-        version: 19.2.6
+        specifier: ^19.2.7
+        version: 19.2.7
       '@types/react-dom':
         specifier: ^19.2.3
-        version: 19.2.3(@types/react@19.2.6)
+        version: 19.2.3(@types/react@19.2.7)
       lucide-react:
         specifier: ^0.554.0
         version: 0.554.0(react@19.2.0)
@@ -91,22 +91,21 @@
         specifier: workspace:*
         version: link:../schema
       openapi-typescript:
-        specifier: ^7.4.4
+        specifier: ^7.10.1
         version: 7.10.1(typescript@5.9.3)
     devDependencies:
       '@types/node':
-        specifier: ^22.10.1
+        specifier: ^22.19.1
         version: 22.19.1
       typescript:
-        specifier: ^5.7.2
+        specifier: ^5.9.3
         version: 5.9.3
 
-<<<<<<< HEAD
   packages/files:
     dependencies:
       '@tanstack/react-query':
         specifier: ^5.90.10
-        version: 5.90.10(react@19.2.0)
+        version: 5.90.11(react@19.2.0)
       class-variance-authority:
         specifier: ^0.7.1
         version: 0.7.1
@@ -133,11 +132,11 @@
         specifier: workspace:*
         version: link:../ui
       '@types/react':
-        specifier: ^19.2.6
-        version: 19.2.6
+        specifier: ^19.2.7
+        version: 19.2.7
       '@types/react-dom':
         specifier: ^19.2.3
-        version: 19.2.3(@types/react@19.2.6)
+        version: 19.2.3(@types/react@19.2.7)
       lucide-react:
         specifier: ^0.554.0
         version: 0.554.0(react@19.2.0)
@@ -156,86 +155,82 @@
       openapi-typescript-helpers:
         specifier: ^0.0.15
         version: 0.0.15
-=======
-  packages/schema:
->>>>>>> e71245e0
     devDependencies:
       typescript:
-        specifier: ^5.7.2
+        specifier: ^5.9.3
         version: 5.9.3
 
   packages/ui:
     dependencies:
-<<<<<<< HEAD
       '@hookform/resolvers':
         specifier: ^5.2.2
-        version: 5.2.2(react-hook-form@7.66.1(react@19.2.0))
+        version: 5.2.2(react-hook-form@7.67.0(react@19.2.0))
       '@radix-ui/react-accordion':
         specifier: ^1.2.12
-        version: 1.2.12(@types/react-dom@19.2.3(@types/react@19.2.6))(@types/react@19.2.6)(react-dom@19.2.0(react@19.2.0))(react@19.2.0)
+        version: 1.2.12(@types/react-dom@19.2.3(@types/react@19.2.7))(@types/react@19.2.7)(react-dom@19.2.0(react@19.2.0))(react@19.2.0)
       '@radix-ui/react-alert-dialog':
         specifier: ^1.1.15
-        version: 1.1.15(@types/react-dom@19.2.3(@types/react@19.2.6))(@types/react@19.2.6)(react-dom@19.2.0(react@19.2.0))(react@19.2.0)
+        version: 1.1.15(@types/react-dom@19.2.3(@types/react@19.2.7))(@types/react@19.2.7)(react-dom@19.2.0(react@19.2.0))(react@19.2.0)
       '@radix-ui/react-avatar':
         specifier: ^1.1.11
-        version: 1.1.11(@types/react-dom@19.2.3(@types/react@19.2.6))(@types/react@19.2.6)(react-dom@19.2.0(react@19.2.0))(react@19.2.0)
+        version: 1.1.11(@types/react-dom@19.2.3(@types/react@19.2.7))(@types/react@19.2.7)(react-dom@19.2.0(react@19.2.0))(react@19.2.0)
       '@radix-ui/react-checkbox':
         specifier: ^1.3.3
-        version: 1.3.3(@types/react-dom@19.2.3(@types/react@19.2.6))(@types/react@19.2.6)(react-dom@19.2.0(react@19.2.0))(react@19.2.0)
+        version: 1.3.3(@types/react-dom@19.2.3(@types/react@19.2.7))(@types/react@19.2.7)(react-dom@19.2.0(react@19.2.0))(react@19.2.0)
       '@radix-ui/react-collapsible':
         specifier: ^1.1.12
-        version: 1.1.12(@types/react-dom@19.2.3(@types/react@19.2.6))(@types/react@19.2.6)(react-dom@19.2.0(react@19.2.0))(react@19.2.0)
+        version: 1.1.12(@types/react-dom@19.2.3(@types/react@19.2.7))(@types/react@19.2.7)(react-dom@19.2.0(react@19.2.0))(react@19.2.0)
       '@radix-ui/react-dialog':
         specifier: ^1.1.15
-        version: 1.1.15(@types/react-dom@19.2.3(@types/react@19.2.6))(@types/react@19.2.6)(react-dom@19.2.0(react@19.2.0))(react@19.2.0)
+        version: 1.1.15(@types/react-dom@19.2.3(@types/react@19.2.7))(@types/react@19.2.7)(react-dom@19.2.0(react@19.2.0))(react@19.2.0)
       '@radix-ui/react-dropdown-menu':
         specifier: ^2.1.16
-        version: 2.1.16(@types/react-dom@19.2.3(@types/react@19.2.6))(@types/react@19.2.6)(react-dom@19.2.0(react@19.2.0))(react@19.2.0)
+        version: 2.1.16(@types/react-dom@19.2.3(@types/react@19.2.7))(@types/react@19.2.7)(react-dom@19.2.0(react@19.2.0))(react@19.2.0)
       '@radix-ui/react-label':
         specifier: ^2.1.8
-        version: 2.1.8(@types/react-dom@19.2.3(@types/react@19.2.6))(@types/react@19.2.6)(react-dom@19.2.0(react@19.2.0))(react@19.2.0)
+        version: 2.1.8(@types/react-dom@19.2.3(@types/react@19.2.7))(@types/react@19.2.7)(react-dom@19.2.0(react@19.2.0))(react@19.2.0)
       '@radix-ui/react-menubar':
         specifier: ^1.1.16
-        version: 1.1.16(@types/react-dom@19.2.3(@types/react@19.2.6))(@types/react@19.2.6)(react-dom@19.2.0(react@19.2.0))(react@19.2.0)
+        version: 1.1.16(@types/react-dom@19.2.3(@types/react@19.2.7))(@types/react@19.2.7)(react-dom@19.2.0(react@19.2.0))(react@19.2.0)
       '@radix-ui/react-popover':
         specifier: ^1.1.15
-        version: 1.1.15(@types/react-dom@19.2.3(@types/react@19.2.6))(@types/react@19.2.6)(react-dom@19.2.0(react@19.2.0))(react@19.2.0)
+        version: 1.1.15(@types/react-dom@19.2.3(@types/react@19.2.7))(@types/react@19.2.7)(react-dom@19.2.0(react@19.2.0))(react@19.2.0)
       '@radix-ui/react-progress':
         specifier: ^1.1.8
-        version: 1.1.8(@types/react-dom@19.2.3(@types/react@19.2.6))(@types/react@19.2.6)(react-dom@19.2.0(react@19.2.0))(react@19.2.0)
+        version: 1.1.8(@types/react-dom@19.2.3(@types/react@19.2.7))(@types/react@19.2.7)(react-dom@19.2.0(react@19.2.0))(react@19.2.0)
       '@radix-ui/react-scroll-area':
         specifier: ^1.2.10
-        version: 1.2.10(@types/react-dom@19.2.3(@types/react@19.2.6))(@types/react@19.2.6)(react-dom@19.2.0(react@19.2.0))(react@19.2.0)
+        version: 1.2.10(@types/react-dom@19.2.3(@types/react@19.2.7))(@types/react@19.2.7)(react-dom@19.2.0(react@19.2.0))(react@19.2.0)
       '@radix-ui/react-select':
         specifier: ^2.2.6
-        version: 2.2.6(@types/react-dom@19.2.3(@types/react@19.2.6))(@types/react@19.2.6)(react-dom@19.2.0(react@19.2.0))(react@19.2.0)
+        version: 2.2.6(@types/react-dom@19.2.3(@types/react@19.2.7))(@types/react@19.2.7)(react-dom@19.2.0(react@19.2.0))(react@19.2.0)
       '@radix-ui/react-separator':
         specifier: ^1.1.8
-        version: 1.1.8(@types/react-dom@19.2.3(@types/react@19.2.6))(@types/react@19.2.6)(react-dom@19.2.0(react@19.2.0))(react@19.2.0)
+        version: 1.1.8(@types/react-dom@19.2.3(@types/react@19.2.7))(@types/react@19.2.7)(react-dom@19.2.0(react@19.2.0))(react@19.2.0)
       '@radix-ui/react-slot':
         specifier: ^1.2.4
-        version: 1.2.4(@types/react@19.2.6)(react@19.2.0)
+        version: 1.2.4(@types/react@19.2.7)(react@19.2.0)
       '@radix-ui/react-switch':
         specifier: ^1.2.6
-        version: 1.2.6(@types/react-dom@19.2.3(@types/react@19.2.6))(@types/react@19.2.6)(react-dom@19.2.0(react@19.2.0))(react@19.2.0)
+        version: 1.2.6(@types/react-dom@19.2.3(@types/react@19.2.7))(@types/react@19.2.7)(react-dom@19.2.0(react@19.2.0))(react@19.2.0)
       '@radix-ui/react-tabs':
         specifier: ^1.1.13
-        version: 1.1.13(@types/react-dom@19.2.3(@types/react@19.2.6))(@types/react@19.2.6)(react-dom@19.2.0(react@19.2.0))(react@19.2.0)
+        version: 1.1.13(@types/react-dom@19.2.3(@types/react@19.2.7))(@types/react@19.2.7)(react-dom@19.2.0(react@19.2.0))(react@19.2.0)
       '@radix-ui/react-toggle':
         specifier: ^1.1.10
-        version: 1.1.10(@types/react-dom@19.2.3(@types/react@19.2.6))(@types/react@19.2.6)(react-dom@19.2.0(react@19.2.0))(react@19.2.0)
+        version: 1.1.10(@types/react-dom@19.2.3(@types/react@19.2.7))(@types/react@19.2.7)(react-dom@19.2.0(react@19.2.0))(react@19.2.0)
       '@radix-ui/react-toggle-group':
         specifier: ^1.1.11
-        version: 1.1.11(@types/react-dom@19.2.3(@types/react@19.2.6))(@types/react@19.2.6)(react-dom@19.2.0(react@19.2.0))(react@19.2.0)
+        version: 1.1.11(@types/react-dom@19.2.3(@types/react@19.2.7))(@types/react@19.2.7)(react-dom@19.2.0(react@19.2.0))(react@19.2.0)
       '@radix-ui/react-tooltip':
         specifier: ^1.2.8
-        version: 1.2.8(@types/react-dom@19.2.3(@types/react@19.2.6))(@types/react@19.2.6)(react-dom@19.2.0(react@19.2.0))(react@19.2.0)
+        version: 1.2.8(@types/react-dom@19.2.3(@types/react@19.2.7))(@types/react@19.2.7)(react-dom@19.2.0(react@19.2.0))(react@19.2.0)
       '@uiw/codemirror-extensions-basic-setup':
         specifier: ^4.25.3
         version: 4.25.3(@codemirror/autocomplete@6.20.0)(@codemirror/commands@6.10.0)(@codemirror/language@6.11.3)(@codemirror/lint@6.9.2)(@codemirror/search@6.5.11)(@codemirror/state@6.5.2)(@codemirror/view@6.38.8)
       '@uiw/codemirror-extensions-langs':
         specifier: ^4.25.3
-        version: 4.25.3(@codemirror/autocomplete@6.20.0)(@codemirror/lang-css@6.3.1)(@codemirror/lang-html@6.4.11)(@codemirror/lang-javascript@6.2.4)(@codemirror/language-data@6.5.2)(@codemirror/language@6.11.3)(@codemirror/state@6.5.2)(@codemirror/view@6.38.8)(@lezer/common@1.3.0)(@lezer/highlight@1.2.3)(@lezer/javascript@1.5.4)(@lezer/lr@1.4.3)
+        version: 4.25.3(@codemirror/autocomplete@6.20.0)(@codemirror/lang-css@6.3.1)(@codemirror/lang-html@6.4.11)(@codemirror/lang-javascript@6.2.4)(@codemirror/language-data@6.5.2)(@codemirror/language@6.11.3)(@codemirror/state@6.5.2)(@codemirror/view@6.38.8)(@lezer/common@1.4.0)(@lezer/highlight@1.2.3)(@lezer/javascript@1.5.4)(@lezer/lr@1.4.4)
       '@uiw/codemirror-theme-github':
         specifier: ^4.25.3
         version: 4.25.3(@codemirror/language@6.11.3)(@codemirror/state@6.5.2)(@codemirror/view@6.38.8)
@@ -264,19 +259,14 @@
         specifier: ^18.0.0 || ^19.0.0
         version: 19.2.0(react@19.2.0)
       react-hook-form:
-        specifier: ^7.66.1
-        version: 7.66.1(react@19.2.0)
+        specifier: ^7.67.0
+        version: 7.67.0(react@19.2.0)
       tailwind-merge:
         specifier: ^2.6.0
         version: 2.6.0
       vaul:
         specifier: ^1.1.2
-        version: 1.1.2(@types/react-dom@19.2.3(@types/react@19.2.6))(@types/react@19.2.6)(react-dom@19.2.0(react@19.2.0))(react@19.2.0)
-=======
-      '@stately/schema':
-        specifier: workspace:*
-        version: link:../schema
->>>>>>> e71245e0
+        version: 1.1.2(@types/react-dom@19.2.3(@types/react@19.2.7))(@types/react@19.2.7)(react-dom@19.2.0(react@19.2.0))(react@19.2.0)
     devDependencies:
       '@stately/schema':
         specifier: workspace:*
@@ -285,19 +275,19 @@
         specifier: ^4.1.17
         version: 4.1.17
       '@tanstack/react-query':
-        specifier: ^5.90.10
-        version: 5.90.10(react@19.2.0)
-      '@types/react':
-        specifier: ^19.2.6
-        version: 19.2.6
+        specifier: ^5.90.11
+        version: 5.90.11(react@19.2.0)
+      '@types/react':
+        specifier: ^19.2.7
+        version: 19.2.7
       '@types/react-dom':
         specifier: ^19.2.3
-        version: 19.2.3(@types/react@19.2.6)
+        version: 19.2.3(@types/react@19.2.7)
       lucide-react:
         specifier: ^0.554.0
         version: 0.554.0(react@19.2.0)
       openapi-fetch:
-        specifier: ^0.15
+        specifier: ^0.15.0
         version: 0.15.0
       openapi-typescript-helpers:
         specifier: ^0.0.15
@@ -542,8 +532,8 @@
   '@jridgewell/trace-mapping@0.3.31':
     resolution: {integrity: sha512-zzNR+SdQSDJzc8joaeP8QQoCQr8NuYx2dIIytl1QeBEZHJ9uW6hebsrYgbz8hJwUQao3TWCMtmfV8Nu1twOLAw==}
 
-  '@lezer/common@1.3.0':
-    resolution: {integrity: sha512-L9X8uHCYU310o99L3/MpJKYxPzXPOS7S0NmBaM7UO/x2Kb2WbmMLSkfvdr1KxRIFYOpbY0Jhn7CfLSUDzL8arQ==}
+  '@lezer/common@1.4.0':
+    resolution: {integrity: sha512-DVeMRoGrgn/k45oQNu189BoW4SZwgZFzJ1+1TV5j2NJ/KFC83oa/enRqZSGshyeMk5cPWMhsKs9nx+8o0unwGg==}
 
   '@lezer/cpp@1.1.3':
     resolution: {integrity: sha512-ykYvuFQKGsRi6IcE+/hCSGUhb/I4WPjd3ELhEblm2wS2cOznDFzO+ubK2c+ioysOnlZ3EduV+MVQFCPzAIoY3w==}
@@ -569,8 +559,8 @@
   '@lezer/json@1.0.3':
     resolution: {integrity: sha512-BP9KzdF9Y35PDpv04r0VeSTKDeox5vVr3efE7eBbx3r4s3oNLfunchejZhjArmeieBH+nVOpgIiBJpEAv8ilqQ==}
 
-  '@lezer/lr@1.4.3':
-    resolution: {integrity: sha512-yenN5SqAxAPv/qMnpWW0AT7l+SxVrgG+u0tNsRQWqbrz66HIl8DnEbBObvy21J5K7+I1v7gsAnlE2VQ5yYVSeA==}
+  '@lezer/lr@1.4.4':
+    resolution: {integrity: sha512-LHL17Mq0OcFXm1pGQssuGTQFPPdxARjKM8f7GA5+sGtHi0K3R84YaSbmche0+RKWHnCsx9asEe5OWOI4FHfe4A==}
 
   '@lezer/markdown@1.6.0':
     resolution: {integrity: sha512-AXb98u3M6BEzTnreBnGtQaF7xFTiMA92Dsy5tqEjpacbjRxDSFdN4bKJo9uvU4cEEOS7D2B9MT7kvDgOEIzJSw==}
@@ -1478,11 +1468,11 @@
     resolution: {integrity: sha512-F0F7d01fmkQhsTjXezGBLdrl1KresJTcI3DB8EkScCldyKp3Msz4hub4uyYaVnk88BAS1g5DQjjF6F5qczheLA==}
     engines: {node: '>= 10'}
 
-  '@tanstack/query-core@5.90.10':
-    resolution: {integrity: sha512-EhZVFu9rl7GfRNuJLJ3Y7wtbTnENsvzp+YpcAV7kCYiXni1v8qZh++lpw4ch4rrwC0u/EZRnBHIehzCGzwXDSQ==}
-
-  '@tanstack/react-query@5.90.10':
-    resolution: {integrity: sha512-BKLss9Y8PQ9IUjPYQiv3/Zmlx92uxffUOX8ZZNoQlCIZBJPT5M+GOMQj7xislvVQ6l1BstBjcX0XB/aHfFYVNw==}
+  '@tanstack/query-core@5.90.11':
+    resolution: {integrity: sha512-f9z/nXhCgWDF4lHqgIE30jxLe4sYv15QodfdPDKYAk7nAEjNcndy4dHz3ezhdUaR23BpWa4I2EH4/DZ0//Uf8A==}
+
+  '@tanstack/react-query@5.90.11':
+    resolution: {integrity: sha512-3uyzz01D1fkTLXuxF3JfoJoHQMU2fxsfJwE+6N5hHy0dVNoZOvwKP8Z2k7k1KDeD54N20apcJnG75TBAStIrBA==}
     peerDependencies:
       react: ^18 || ^19
 
@@ -1526,8 +1516,8 @@
     peerDependencies:
       '@types/react': ^19.2.0
 
-  '@types/react@19.2.6':
-    resolution: {integrity: sha512-p/jUvulfgU7oKtj6Xpk8cA2Y1xKTtICGpJYeJXz2YVO2UcvjQgeRMLDGfDeqeRW2Ta+0QNFwcc8X3GH8SxZz6w==}
+  '@types/react@19.2.7':
+    resolution: {integrity: sha512-MWtvHrGZLFttgeEj28VXHxpmwYbor/ATPYbBfSFZEIRK0ecCFLl2Qo55z52Hss+UV9CRN7trSeq1zbgx7YDWWg==}
 
   '@uiw/codemirror-extensions-basic-setup@4.25.3':
     resolution: {integrity: sha512-F1doRyD50CWScwGHG2bBUtUpwnOv/zqSnzkZqJcX5YAHQx6Z1CuX8jdnFMH6qktRrPU1tfpNYftTWu3QIoHiMA==}
@@ -1964,8 +1954,8 @@
     peerDependencies:
       react: ^19.2.0
 
-  react-hook-form@7.66.1:
-    resolution: {integrity: sha512-2KnjpgG2Rhbi+CIiIBQQ9Df6sMGH5ExNyFl4Hw9qO7pIqMBR8Bvu9RQyjl3JM4vehzCh9soiNUM/xYMswb2EiA==}
+  react-hook-form@7.67.0:
+    resolution: {integrity: sha512-E55EOwKJHHIT/I6J9DmQbCWToAYSw9nN5R57MZw9rMtjh+YQreMDxRLfdjfxQbiJ3/qbg3Z02wGzBX4M+5fMtQ==}
     engines: {node: '>=18.0.0'}
     peerDependencies:
       react: ^16.8.0 || ^17 || ^18 || ^19
@@ -1980,8 +1970,8 @@
       '@types/react':
         optional: true
 
-  react-remove-scroll@2.7.1:
-    resolution: {integrity: sha512-HpMh8+oahmIdOuS5aFKKY6Pyog+FNaZV/XyJOq7b4YFwsFHe5yYfdbIalI4k3vU2nSDql7YskmUseHsRrJqIPA==}
+  react-remove-scroll@2.7.2:
+    resolution: {integrity: sha512-Iqb9NjCCTt6Hf+vOdNIZGdTiH1QSqr27H/Ek9sv/a97gfueI/5h1s3yRi1nngzMUaOOToin5dI1dXKdXiF+u0Q==}
     engines: {node: '>=10'}
     peerDependencies:
       '@types/react': '*'
@@ -2318,23 +2308,23 @@
       '@codemirror/language': 6.11.3
       '@codemirror/state': 6.5.2
       '@codemirror/view': 6.38.8
-      '@lezer/common': 1.3.0
+      '@lezer/common': 1.4.0
 
   '@codemirror/commands@6.10.0':
     dependencies:
       '@codemirror/language': 6.11.3
       '@codemirror/state': 6.5.2
       '@codemirror/view': 6.38.8
-      '@lezer/common': 1.3.0
+      '@lezer/common': 1.4.0
 
   '@codemirror/lang-angular@0.1.4':
     dependencies:
       '@codemirror/lang-html': 6.4.11
       '@codemirror/lang-javascript': 6.2.4
       '@codemirror/language': 6.11.3
-      '@lezer/common': 1.3.0
+      '@lezer/common': 1.4.0
       '@lezer/highlight': 1.2.3
-      '@lezer/lr': 1.4.3
+      '@lezer/lr': 1.4.4
 
   '@codemirror/lang-cpp@6.0.3':
     dependencies:
@@ -2346,7 +2336,7 @@
       '@codemirror/autocomplete': 6.20.0
       '@codemirror/language': 6.11.3
       '@codemirror/state': 6.5.2
-      '@lezer/common': 1.3.0
+      '@lezer/common': 1.4.0
       '@lezer/css': 1.3.0
 
   '@codemirror/lang-go@6.0.1':
@@ -2354,7 +2344,7 @@
       '@codemirror/autocomplete': 6.20.0
       '@codemirror/language': 6.11.3
       '@codemirror/state': 6.5.2
-      '@lezer/common': 1.3.0
+      '@lezer/common': 1.4.0
       '@lezer/go': 1.0.1
 
   '@codemirror/lang-html@6.4.11':
@@ -2365,7 +2355,7 @@
       '@codemirror/language': 6.11.3
       '@codemirror/state': 6.5.2
       '@codemirror/view': 6.38.8
-      '@lezer/common': 1.3.0
+      '@lezer/common': 1.4.0
       '@lezer/css': 1.3.0
       '@lezer/html': 1.3.12
 
@@ -2381,16 +2371,16 @@
       '@codemirror/lint': 6.9.2
       '@codemirror/state': 6.5.2
       '@codemirror/view': 6.38.8
-      '@lezer/common': 1.3.0
+      '@lezer/common': 1.4.0
       '@lezer/javascript': 1.5.4
 
   '@codemirror/lang-jinja@6.0.0':
     dependencies:
       '@codemirror/lang-html': 6.4.11
       '@codemirror/language': 6.11.3
-      '@lezer/common': 1.3.0
+      '@lezer/common': 1.4.0
       '@lezer/highlight': 1.2.3
-      '@lezer/lr': 1.4.3
+      '@lezer/lr': 1.4.4
 
   '@codemirror/lang-json@6.0.2':
     dependencies:
@@ -2401,9 +2391,9 @@
     dependencies:
       '@codemirror/lang-css': 6.3.1
       '@codemirror/language': 6.11.3
-      '@lezer/common': 1.3.0
+      '@lezer/common': 1.4.0
       '@lezer/highlight': 1.2.3
-      '@lezer/lr': 1.4.3
+      '@lezer/lr': 1.4.4
 
   '@codemirror/lang-liquid@6.3.0':
     dependencies:
@@ -2412,9 +2402,9 @@
       '@codemirror/language': 6.11.3
       '@codemirror/state': 6.5.2
       '@codemirror/view': 6.38.8
-      '@lezer/common': 1.3.0
+      '@lezer/common': 1.4.0
       '@lezer/highlight': 1.2.3
-      '@lezer/lr': 1.4.3
+      '@lezer/lr': 1.4.4
 
   '@codemirror/lang-markdown@6.5.0':
     dependencies:
@@ -2423,7 +2413,7 @@
       '@codemirror/language': 6.11.3
       '@codemirror/state': 6.5.2
       '@codemirror/view': 6.38.8
-      '@lezer/common': 1.3.0
+      '@lezer/common': 1.4.0
       '@lezer/markdown': 1.6.0
 
   '@codemirror/lang-php@6.0.2':
@@ -2431,7 +2421,7 @@
       '@codemirror/lang-html': 6.4.11
       '@codemirror/language': 6.11.3
       '@codemirror/state': 6.5.2
-      '@lezer/common': 1.3.0
+      '@lezer/common': 1.4.0
       '@lezer/php': 1.0.5
 
   '@codemirror/lang-python@6.2.1':
@@ -2439,7 +2429,7 @@
       '@codemirror/autocomplete': 6.20.0
       '@codemirror/language': 6.11.3
       '@codemirror/state': 6.5.2
-      '@lezer/common': 1.3.0
+      '@lezer/common': 1.4.0
       '@lezer/python': 1.1.18
 
   '@codemirror/lang-rust@6.0.2':
@@ -2452,7 +2442,7 @@
       '@codemirror/lang-css': 6.3.1
       '@codemirror/language': 6.11.3
       '@codemirror/state': 6.5.2
-      '@lezer/common': 1.3.0
+      '@lezer/common': 1.4.0
       '@lezer/sass': 1.1.0
 
   '@codemirror/lang-sql@6.10.0':
@@ -2460,25 +2450,25 @@
       '@codemirror/autocomplete': 6.20.0
       '@codemirror/language': 6.11.3
       '@codemirror/state': 6.5.2
-      '@lezer/common': 1.3.0
+      '@lezer/common': 1.4.0
       '@lezer/highlight': 1.2.3
-      '@lezer/lr': 1.4.3
+      '@lezer/lr': 1.4.4
 
   '@codemirror/lang-vue@0.1.3':
     dependencies:
       '@codemirror/lang-html': 6.4.11
       '@codemirror/lang-javascript': 6.2.4
       '@codemirror/language': 6.11.3
-      '@lezer/common': 1.3.0
+      '@lezer/common': 1.4.0
       '@lezer/highlight': 1.2.3
-      '@lezer/lr': 1.4.3
+      '@lezer/lr': 1.4.4
 
   '@codemirror/lang-wast@6.0.2':
     dependencies:
       '@codemirror/language': 6.11.3
-      '@lezer/common': 1.3.0
+      '@lezer/common': 1.4.0
       '@lezer/highlight': 1.2.3
-      '@lezer/lr': 1.4.3
+      '@lezer/lr': 1.4.4
 
   '@codemirror/lang-xml@6.1.0':
     dependencies:
@@ -2486,7 +2476,7 @@
       '@codemirror/language': 6.11.3
       '@codemirror/state': 6.5.2
       '@codemirror/view': 6.38.8
-      '@lezer/common': 1.3.0
+      '@lezer/common': 1.4.0
       '@lezer/xml': 1.0.6
 
   '@codemirror/lang-yaml@6.1.2':
@@ -2494,9 +2484,9 @@
       '@codemirror/autocomplete': 6.20.0
       '@codemirror/language': 6.11.3
       '@codemirror/state': 6.5.2
-      '@lezer/common': 1.3.0
+      '@lezer/common': 1.4.0
       '@lezer/highlight': 1.2.3
-      '@lezer/lr': 1.4.3
+      '@lezer/lr': 1.4.4
       '@lezer/yaml': 1.0.3
 
   '@codemirror/language-data@6.5.2':
@@ -2529,9 +2519,9 @@
     dependencies:
       '@codemirror/state': 6.5.2
       '@codemirror/view': 6.38.8
-      '@lezer/common': 1.3.0
+      '@lezer/common': 1.4.0
       '@lezer/highlight': 1.2.3
-      '@lezer/lr': 1.4.3
+      '@lezer/lr': 1.4.4
       style-mod: 4.1.3
 
   '@codemirror/legacy-modes@6.5.2':
@@ -2601,10 +2591,10 @@
 
   '@floating-ui/utils@0.2.10': {}
 
-  '@hookform/resolvers@5.2.2(react-hook-form@7.66.1(react@19.2.0))':
+  '@hookform/resolvers@5.2.2(react-hook-form@7.67.0(react@19.2.0))':
     dependencies:
       '@standard-schema/utils': 0.3.0
-      react-hook-form: 7.66.1(react@19.2.0)
+      react-hook-form: 7.67.0(react@19.2.0)
 
   '@jridgewell/gen-mapping@0.3.13':
     dependencies:
@@ -2625,98 +2615,98 @@
       '@jridgewell/resolve-uri': 3.1.2
       '@jridgewell/sourcemap-codec': 1.5.5
 
-  '@lezer/common@1.3.0': {}
+  '@lezer/common@1.4.0': {}
 
   '@lezer/cpp@1.1.3':
     dependencies:
-      '@lezer/common': 1.3.0
+      '@lezer/common': 1.4.0
       '@lezer/highlight': 1.2.3
-      '@lezer/lr': 1.4.3
+      '@lezer/lr': 1.4.4
 
   '@lezer/css@1.3.0':
     dependencies:
-      '@lezer/common': 1.3.0
+      '@lezer/common': 1.4.0
       '@lezer/highlight': 1.2.3
-      '@lezer/lr': 1.4.3
+      '@lezer/lr': 1.4.4
 
   '@lezer/go@1.0.1':
     dependencies:
-      '@lezer/common': 1.3.0
+      '@lezer/common': 1.4.0
       '@lezer/highlight': 1.2.3
-      '@lezer/lr': 1.4.3
+      '@lezer/lr': 1.4.4
 
   '@lezer/highlight@1.2.3':
     dependencies:
-      '@lezer/common': 1.3.0
+      '@lezer/common': 1.4.0
 
   '@lezer/html@1.3.12':
     dependencies:
-      '@lezer/common': 1.3.0
+      '@lezer/common': 1.4.0
       '@lezer/highlight': 1.2.3
-      '@lezer/lr': 1.4.3
+      '@lezer/lr': 1.4.4
 
   '@lezer/java@1.1.3':
     dependencies:
-      '@lezer/common': 1.3.0
+      '@lezer/common': 1.4.0
       '@lezer/highlight': 1.2.3
-      '@lezer/lr': 1.4.3
+      '@lezer/lr': 1.4.4
 
   '@lezer/javascript@1.5.4':
     dependencies:
-      '@lezer/common': 1.3.0
+      '@lezer/common': 1.4.0
       '@lezer/highlight': 1.2.3
-      '@lezer/lr': 1.4.3
+      '@lezer/lr': 1.4.4
 
   '@lezer/json@1.0.3':
     dependencies:
-      '@lezer/common': 1.3.0
+      '@lezer/common': 1.4.0
       '@lezer/highlight': 1.2.3
-      '@lezer/lr': 1.4.3
-
-  '@lezer/lr@1.4.3':
-    dependencies:
-      '@lezer/common': 1.3.0
+      '@lezer/lr': 1.4.4
+
+  '@lezer/lr@1.4.4':
+    dependencies:
+      '@lezer/common': 1.4.0
 
   '@lezer/markdown@1.6.0':
     dependencies:
-      '@lezer/common': 1.3.0
+      '@lezer/common': 1.4.0
       '@lezer/highlight': 1.2.3
 
   '@lezer/php@1.0.5':
     dependencies:
-      '@lezer/common': 1.3.0
+      '@lezer/common': 1.4.0
       '@lezer/highlight': 1.2.3
-      '@lezer/lr': 1.4.3
+      '@lezer/lr': 1.4.4
 
   '@lezer/python@1.1.18':
     dependencies:
-      '@lezer/common': 1.3.0
+      '@lezer/common': 1.4.0
       '@lezer/highlight': 1.2.3
-      '@lezer/lr': 1.4.3
+      '@lezer/lr': 1.4.4
 
   '@lezer/rust@1.0.2':
     dependencies:
-      '@lezer/common': 1.3.0
+      '@lezer/common': 1.4.0
       '@lezer/highlight': 1.2.3
-      '@lezer/lr': 1.4.3
+      '@lezer/lr': 1.4.4
 
   '@lezer/sass@1.1.0':
     dependencies:
-      '@lezer/common': 1.3.0
+      '@lezer/common': 1.4.0
       '@lezer/highlight': 1.2.3
-      '@lezer/lr': 1.4.3
+      '@lezer/lr': 1.4.4
 
   '@lezer/xml@1.0.6':
     dependencies:
-      '@lezer/common': 1.3.0
+      '@lezer/common': 1.4.0
       '@lezer/highlight': 1.2.3
-      '@lezer/lr': 1.4.3
+      '@lezer/lr': 1.4.4
 
   '@lezer/yaml@1.0.3':
     dependencies:
-      '@lezer/common': 1.3.0
+      '@lezer/common': 1.4.0
       '@lezer/highlight': 1.2.3
-      '@lezer/lr': 1.4.3
+      '@lezer/lr': 1.4.4
 
   '@marijn/find-cluster-break@1.0.2': {}
 
@@ -2799,575 +2789,575 @@
 
   '@radix-ui/primitive@1.1.3': {}
 
-  '@radix-ui/react-accordion@1.2.12(@types/react-dom@19.2.3(@types/react@19.2.6))(@types/react@19.2.6)(react-dom@19.2.0(react@19.2.0))(react@19.2.0)':
+  '@radix-ui/react-accordion@1.2.12(@types/react-dom@19.2.3(@types/react@19.2.7))(@types/react@19.2.7)(react-dom@19.2.0(react@19.2.0))(react@19.2.0)':
     dependencies:
       '@radix-ui/primitive': 1.1.3
-      '@radix-ui/react-collapsible': 1.1.12(@types/react-dom@19.2.3(@types/react@19.2.6))(@types/react@19.2.6)(react-dom@19.2.0(react@19.2.0))(react@19.2.0)
-      '@radix-ui/react-collection': 1.1.7(@types/react-dom@19.2.3(@types/react@19.2.6))(@types/react@19.2.6)(react-dom@19.2.0(react@19.2.0))(react@19.2.0)
-      '@radix-ui/react-compose-refs': 1.1.2(@types/react@19.2.6)(react@19.2.0)
-      '@radix-ui/react-context': 1.1.2(@types/react@19.2.6)(react@19.2.0)
-      '@radix-ui/react-direction': 1.1.1(@types/react@19.2.6)(react@19.2.0)
-      '@radix-ui/react-id': 1.1.1(@types/react@19.2.6)(react@19.2.0)
-      '@radix-ui/react-primitive': 2.1.3(@types/react-dom@19.2.3(@types/react@19.2.6))(@types/react@19.2.6)(react-dom@19.2.0(react@19.2.0))(react@19.2.0)
-      '@radix-ui/react-use-controllable-state': 1.2.2(@types/react@19.2.6)(react@19.2.0)
+      '@radix-ui/react-collapsible': 1.1.12(@types/react-dom@19.2.3(@types/react@19.2.7))(@types/react@19.2.7)(react-dom@19.2.0(react@19.2.0))(react@19.2.0)
+      '@radix-ui/react-collection': 1.1.7(@types/react-dom@19.2.3(@types/react@19.2.7))(@types/react@19.2.7)(react-dom@19.2.0(react@19.2.0))(react@19.2.0)
+      '@radix-ui/react-compose-refs': 1.1.2(@types/react@19.2.7)(react@19.2.0)
+      '@radix-ui/react-context': 1.1.2(@types/react@19.2.7)(react@19.2.0)
+      '@radix-ui/react-direction': 1.1.1(@types/react@19.2.7)(react@19.2.0)
+      '@radix-ui/react-id': 1.1.1(@types/react@19.2.7)(react@19.2.0)
+      '@radix-ui/react-primitive': 2.1.3(@types/react-dom@19.2.3(@types/react@19.2.7))(@types/react@19.2.7)(react-dom@19.2.0(react@19.2.0))(react@19.2.0)
+      '@radix-ui/react-use-controllable-state': 1.2.2(@types/react@19.2.7)(react@19.2.0)
       react: 19.2.0
       react-dom: 19.2.0(react@19.2.0)
     optionalDependencies:
-      '@types/react': 19.2.6
-      '@types/react-dom': 19.2.3(@types/react@19.2.6)
-
-  '@radix-ui/react-alert-dialog@1.1.15(@types/react-dom@19.2.3(@types/react@19.2.6))(@types/react@19.2.6)(react-dom@19.2.0(react@19.2.0))(react@19.2.0)':
+      '@types/react': 19.2.7
+      '@types/react-dom': 19.2.3(@types/react@19.2.7)
+
+  '@radix-ui/react-alert-dialog@1.1.15(@types/react-dom@19.2.3(@types/react@19.2.7))(@types/react@19.2.7)(react-dom@19.2.0(react@19.2.0))(react@19.2.0)':
     dependencies:
       '@radix-ui/primitive': 1.1.3
-      '@radix-ui/react-compose-refs': 1.1.2(@types/react@19.2.6)(react@19.2.0)
-      '@radix-ui/react-context': 1.1.2(@types/react@19.2.6)(react@19.2.0)
-      '@radix-ui/react-dialog': 1.1.15(@types/react-dom@19.2.3(@types/react@19.2.6))(@types/react@19.2.6)(react-dom@19.2.0(react@19.2.0))(react@19.2.0)
-      '@radix-ui/react-primitive': 2.1.3(@types/react-dom@19.2.3(@types/react@19.2.6))(@types/react@19.2.6)(react-dom@19.2.0(react@19.2.0))(react@19.2.0)
-      '@radix-ui/react-slot': 1.2.3(@types/react@19.2.6)(react@19.2.0)
+      '@radix-ui/react-compose-refs': 1.1.2(@types/react@19.2.7)(react@19.2.0)
+      '@radix-ui/react-context': 1.1.2(@types/react@19.2.7)(react@19.2.0)
+      '@radix-ui/react-dialog': 1.1.15(@types/react-dom@19.2.3(@types/react@19.2.7))(@types/react@19.2.7)(react-dom@19.2.0(react@19.2.0))(react@19.2.0)
+      '@radix-ui/react-primitive': 2.1.3(@types/react-dom@19.2.3(@types/react@19.2.7))(@types/react@19.2.7)(react-dom@19.2.0(react@19.2.0))(react@19.2.0)
+      '@radix-ui/react-slot': 1.2.3(@types/react@19.2.7)(react@19.2.0)
       react: 19.2.0
       react-dom: 19.2.0(react@19.2.0)
     optionalDependencies:
-      '@types/react': 19.2.6
-      '@types/react-dom': 19.2.3(@types/react@19.2.6)
-
-  '@radix-ui/react-arrow@1.1.7(@types/react-dom@19.2.3(@types/react@19.2.6))(@types/react@19.2.6)(react-dom@19.2.0(react@19.2.0))(react@19.2.0)':
-    dependencies:
-      '@radix-ui/react-primitive': 2.1.3(@types/react-dom@19.2.3(@types/react@19.2.6))(@types/react@19.2.6)(react-dom@19.2.0(react@19.2.0))(react@19.2.0)
+      '@types/react': 19.2.7
+      '@types/react-dom': 19.2.3(@types/react@19.2.7)
+
+  '@radix-ui/react-arrow@1.1.7(@types/react-dom@19.2.3(@types/react@19.2.7))(@types/react@19.2.7)(react-dom@19.2.0(react@19.2.0))(react@19.2.0)':
+    dependencies:
+      '@radix-ui/react-primitive': 2.1.3(@types/react-dom@19.2.3(@types/react@19.2.7))(@types/react@19.2.7)(react-dom@19.2.0(react@19.2.0))(react@19.2.0)
       react: 19.2.0
       react-dom: 19.2.0(react@19.2.0)
     optionalDependencies:
-      '@types/react': 19.2.6
-      '@types/react-dom': 19.2.3(@types/react@19.2.6)
-
-  '@radix-ui/react-avatar@1.1.11(@types/react-dom@19.2.3(@types/react@19.2.6))(@types/react@19.2.6)(react-dom@19.2.0(react@19.2.0))(react@19.2.0)':
-    dependencies:
-      '@radix-ui/react-context': 1.1.3(@types/react@19.2.6)(react@19.2.0)
-      '@radix-ui/react-primitive': 2.1.4(@types/react-dom@19.2.3(@types/react@19.2.6))(@types/react@19.2.6)(react-dom@19.2.0(react@19.2.0))(react@19.2.0)
-      '@radix-ui/react-use-callback-ref': 1.1.1(@types/react@19.2.6)(react@19.2.0)
-      '@radix-ui/react-use-is-hydrated': 0.1.0(@types/react@19.2.6)(react@19.2.0)
-      '@radix-ui/react-use-layout-effect': 1.1.1(@types/react@19.2.6)(react@19.2.0)
+      '@types/react': 19.2.7
+      '@types/react-dom': 19.2.3(@types/react@19.2.7)
+
+  '@radix-ui/react-avatar@1.1.11(@types/react-dom@19.2.3(@types/react@19.2.7))(@types/react@19.2.7)(react-dom@19.2.0(react@19.2.0))(react@19.2.0)':
+    dependencies:
+      '@radix-ui/react-context': 1.1.3(@types/react@19.2.7)(react@19.2.0)
+      '@radix-ui/react-primitive': 2.1.4(@types/react-dom@19.2.3(@types/react@19.2.7))(@types/react@19.2.7)(react-dom@19.2.0(react@19.2.0))(react@19.2.0)
+      '@radix-ui/react-use-callback-ref': 1.1.1(@types/react@19.2.7)(react@19.2.0)
+      '@radix-ui/react-use-is-hydrated': 0.1.0(@types/react@19.2.7)(react@19.2.0)
+      '@radix-ui/react-use-layout-effect': 1.1.1(@types/react@19.2.7)(react@19.2.0)
       react: 19.2.0
       react-dom: 19.2.0(react@19.2.0)
     optionalDependencies:
-      '@types/react': 19.2.6
-      '@types/react-dom': 19.2.3(@types/react@19.2.6)
-
-  '@radix-ui/react-checkbox@1.3.3(@types/react-dom@19.2.3(@types/react@19.2.6))(@types/react@19.2.6)(react-dom@19.2.0(react@19.2.0))(react@19.2.0)':
+      '@types/react': 19.2.7
+      '@types/react-dom': 19.2.3(@types/react@19.2.7)
+
+  '@radix-ui/react-checkbox@1.3.3(@types/react-dom@19.2.3(@types/react@19.2.7))(@types/react@19.2.7)(react-dom@19.2.0(react@19.2.0))(react@19.2.0)':
     dependencies:
       '@radix-ui/primitive': 1.1.3
-      '@radix-ui/react-compose-refs': 1.1.2(@types/react@19.2.6)(react@19.2.0)
-      '@radix-ui/react-context': 1.1.2(@types/react@19.2.6)(react@19.2.0)
-      '@radix-ui/react-presence': 1.1.5(@types/react-dom@19.2.3(@types/react@19.2.6))(@types/react@19.2.6)(react-dom@19.2.0(react@19.2.0))(react@19.2.0)
-      '@radix-ui/react-primitive': 2.1.3(@types/react-dom@19.2.3(@types/react@19.2.6))(@types/react@19.2.6)(react-dom@19.2.0(react@19.2.0))(react@19.2.0)
-      '@radix-ui/react-use-controllable-state': 1.2.2(@types/react@19.2.6)(react@19.2.0)
-      '@radix-ui/react-use-previous': 1.1.1(@types/react@19.2.6)(react@19.2.0)
-      '@radix-ui/react-use-size': 1.1.1(@types/react@19.2.6)(react@19.2.0)
+      '@radix-ui/react-compose-refs': 1.1.2(@types/react@19.2.7)(react@19.2.0)
+      '@radix-ui/react-context': 1.1.2(@types/react@19.2.7)(react@19.2.0)
+      '@radix-ui/react-presence': 1.1.5(@types/react-dom@19.2.3(@types/react@19.2.7))(@types/react@19.2.7)(react-dom@19.2.0(react@19.2.0))(react@19.2.0)
+      '@radix-ui/react-primitive': 2.1.3(@types/react-dom@19.2.3(@types/react@19.2.7))(@types/react@19.2.7)(react-dom@19.2.0(react@19.2.0))(react@19.2.0)
+      '@radix-ui/react-use-controllable-state': 1.2.2(@types/react@19.2.7)(react@19.2.0)
+      '@radix-ui/react-use-previous': 1.1.1(@types/react@19.2.7)(react@19.2.0)
+      '@radix-ui/react-use-size': 1.1.1(@types/react@19.2.7)(react@19.2.0)
       react: 19.2.0
       react-dom: 19.2.0(react@19.2.0)
     optionalDependencies:
-      '@types/react': 19.2.6
-      '@types/react-dom': 19.2.3(@types/react@19.2.6)
-
-  '@radix-ui/react-collapsible@1.1.12(@types/react-dom@19.2.3(@types/react@19.2.6))(@types/react@19.2.6)(react-dom@19.2.0(react@19.2.0))(react@19.2.0)':
+      '@types/react': 19.2.7
+      '@types/react-dom': 19.2.3(@types/react@19.2.7)
+
+  '@radix-ui/react-collapsible@1.1.12(@types/react-dom@19.2.3(@types/react@19.2.7))(@types/react@19.2.7)(react-dom@19.2.0(react@19.2.0))(react@19.2.0)':
     dependencies:
       '@radix-ui/primitive': 1.1.3
-      '@radix-ui/react-compose-refs': 1.1.2(@types/react@19.2.6)(react@19.2.0)
-      '@radix-ui/react-context': 1.1.2(@types/react@19.2.6)(react@19.2.0)
-      '@radix-ui/react-id': 1.1.1(@types/react@19.2.6)(react@19.2.0)
-      '@radix-ui/react-presence': 1.1.5(@types/react-dom@19.2.3(@types/react@19.2.6))(@types/react@19.2.6)(react-dom@19.2.0(react@19.2.0))(react@19.2.0)
-      '@radix-ui/react-primitive': 2.1.3(@types/react-dom@19.2.3(@types/react@19.2.6))(@types/react@19.2.6)(react-dom@19.2.0(react@19.2.0))(react@19.2.0)
-      '@radix-ui/react-use-controllable-state': 1.2.2(@types/react@19.2.6)(react@19.2.0)
-      '@radix-ui/react-use-layout-effect': 1.1.1(@types/react@19.2.6)(react@19.2.0)
+      '@radix-ui/react-compose-refs': 1.1.2(@types/react@19.2.7)(react@19.2.0)
+      '@radix-ui/react-context': 1.1.2(@types/react@19.2.7)(react@19.2.0)
+      '@radix-ui/react-id': 1.1.1(@types/react@19.2.7)(react@19.2.0)
+      '@radix-ui/react-presence': 1.1.5(@types/react-dom@19.2.3(@types/react@19.2.7))(@types/react@19.2.7)(react-dom@19.2.0(react@19.2.0))(react@19.2.0)
+      '@radix-ui/react-primitive': 2.1.3(@types/react-dom@19.2.3(@types/react@19.2.7))(@types/react@19.2.7)(react-dom@19.2.0(react@19.2.0))(react@19.2.0)
+      '@radix-ui/react-use-controllable-state': 1.2.2(@types/react@19.2.7)(react@19.2.0)
+      '@radix-ui/react-use-layout-effect': 1.1.1(@types/react@19.2.7)(react@19.2.0)
       react: 19.2.0
       react-dom: 19.2.0(react@19.2.0)
     optionalDependencies:
-      '@types/react': 19.2.6
-      '@types/react-dom': 19.2.3(@types/react@19.2.6)
-
-  '@radix-ui/react-collection@1.1.7(@types/react-dom@19.2.3(@types/react@19.2.6))(@types/react@19.2.6)(react-dom@19.2.0(react@19.2.0))(react@19.2.0)':
-    dependencies:
-      '@radix-ui/react-compose-refs': 1.1.2(@types/react@19.2.6)(react@19.2.0)
-      '@radix-ui/react-context': 1.1.2(@types/react@19.2.6)(react@19.2.0)
-      '@radix-ui/react-primitive': 2.1.3(@types/react-dom@19.2.3(@types/react@19.2.6))(@types/react@19.2.6)(react-dom@19.2.0(react@19.2.0))(react@19.2.0)
-      '@radix-ui/react-slot': 1.2.3(@types/react@19.2.6)(react@19.2.0)
+      '@types/react': 19.2.7
+      '@types/react-dom': 19.2.3(@types/react@19.2.7)
+
+  '@radix-ui/react-collection@1.1.7(@types/react-dom@19.2.3(@types/react@19.2.7))(@types/react@19.2.7)(react-dom@19.2.0(react@19.2.0))(react@19.2.0)':
+    dependencies:
+      '@radix-ui/react-compose-refs': 1.1.2(@types/react@19.2.7)(react@19.2.0)
+      '@radix-ui/react-context': 1.1.2(@types/react@19.2.7)(react@19.2.0)
+      '@radix-ui/react-primitive': 2.1.3(@types/react-dom@19.2.3(@types/react@19.2.7))(@types/react@19.2.7)(react-dom@19.2.0(react@19.2.0))(react@19.2.0)
+      '@radix-ui/react-slot': 1.2.3(@types/react@19.2.7)(react@19.2.0)
       react: 19.2.0
       react-dom: 19.2.0(react@19.2.0)
     optionalDependencies:
-      '@types/react': 19.2.6
-      '@types/react-dom': 19.2.3(@types/react@19.2.6)
-
-  '@radix-ui/react-compose-refs@1.1.2(@types/react@19.2.6)(react@19.2.0)':
-    dependencies:
-      react: 19.2.0
-    optionalDependencies:
-      '@types/react': 19.2.6
-
-  '@radix-ui/react-context@1.1.2(@types/react@19.2.6)(react@19.2.0)':
-    dependencies:
-      react: 19.2.0
-    optionalDependencies:
-      '@types/react': 19.2.6
-
-  '@radix-ui/react-context@1.1.3(@types/react@19.2.6)(react@19.2.0)':
-    dependencies:
-      react: 19.2.0
-    optionalDependencies:
-      '@types/react': 19.2.6
-
-  '@radix-ui/react-dialog@1.1.15(@types/react-dom@19.2.3(@types/react@19.2.6))(@types/react@19.2.6)(react-dom@19.2.0(react@19.2.0))(react@19.2.0)':
+      '@types/react': 19.2.7
+      '@types/react-dom': 19.2.3(@types/react@19.2.7)
+
+  '@radix-ui/react-compose-refs@1.1.2(@types/react@19.2.7)(react@19.2.0)':
+    dependencies:
+      react: 19.2.0
+    optionalDependencies:
+      '@types/react': 19.2.7
+
+  '@radix-ui/react-context@1.1.2(@types/react@19.2.7)(react@19.2.0)':
+    dependencies:
+      react: 19.2.0
+    optionalDependencies:
+      '@types/react': 19.2.7
+
+  '@radix-ui/react-context@1.1.3(@types/react@19.2.7)(react@19.2.0)':
+    dependencies:
+      react: 19.2.0
+    optionalDependencies:
+      '@types/react': 19.2.7
+
+  '@radix-ui/react-dialog@1.1.15(@types/react-dom@19.2.3(@types/react@19.2.7))(@types/react@19.2.7)(react-dom@19.2.0(react@19.2.0))(react@19.2.0)':
     dependencies:
       '@radix-ui/primitive': 1.1.3
-      '@radix-ui/react-compose-refs': 1.1.2(@types/react@19.2.6)(react@19.2.0)
-      '@radix-ui/react-context': 1.1.2(@types/react@19.2.6)(react@19.2.0)
-      '@radix-ui/react-dismissable-layer': 1.1.11(@types/react-dom@19.2.3(@types/react@19.2.6))(@types/react@19.2.6)(react-dom@19.2.0(react@19.2.0))(react@19.2.0)
-      '@radix-ui/react-focus-guards': 1.1.3(@types/react@19.2.6)(react@19.2.0)
-      '@radix-ui/react-focus-scope': 1.1.7(@types/react-dom@19.2.3(@types/react@19.2.6))(@types/react@19.2.6)(react-dom@19.2.0(react@19.2.0))(react@19.2.0)
-      '@radix-ui/react-id': 1.1.1(@types/react@19.2.6)(react@19.2.0)
-      '@radix-ui/react-portal': 1.1.9(@types/react-dom@19.2.3(@types/react@19.2.6))(@types/react@19.2.6)(react-dom@19.2.0(react@19.2.0))(react@19.2.0)
-      '@radix-ui/react-presence': 1.1.5(@types/react-dom@19.2.3(@types/react@19.2.6))(@types/react@19.2.6)(react-dom@19.2.0(react@19.2.0))(react@19.2.0)
-      '@radix-ui/react-primitive': 2.1.3(@types/react-dom@19.2.3(@types/react@19.2.6))(@types/react@19.2.6)(react-dom@19.2.0(react@19.2.0))(react@19.2.0)
-      '@radix-ui/react-slot': 1.2.3(@types/react@19.2.6)(react@19.2.0)
-      '@radix-ui/react-use-controllable-state': 1.2.2(@types/react@19.2.6)(react@19.2.0)
+      '@radix-ui/react-compose-refs': 1.1.2(@types/react@19.2.7)(react@19.2.0)
+      '@radix-ui/react-context': 1.1.2(@types/react@19.2.7)(react@19.2.0)
+      '@radix-ui/react-dismissable-layer': 1.1.11(@types/react-dom@19.2.3(@types/react@19.2.7))(@types/react@19.2.7)(react-dom@19.2.0(react@19.2.0))(react@19.2.0)
+      '@radix-ui/react-focus-guards': 1.1.3(@types/react@19.2.7)(react@19.2.0)
+      '@radix-ui/react-focus-scope': 1.1.7(@types/react-dom@19.2.3(@types/react@19.2.7))(@types/react@19.2.7)(react-dom@19.2.0(react@19.2.0))(react@19.2.0)
+      '@radix-ui/react-id': 1.1.1(@types/react@19.2.7)(react@19.2.0)
+      '@radix-ui/react-portal': 1.1.9(@types/react-dom@19.2.3(@types/react@19.2.7))(@types/react@19.2.7)(react-dom@19.2.0(react@19.2.0))(react@19.2.0)
+      '@radix-ui/react-presence': 1.1.5(@types/react-dom@19.2.3(@types/react@19.2.7))(@types/react@19.2.7)(react-dom@19.2.0(react@19.2.0))(react@19.2.0)
+      '@radix-ui/react-primitive': 2.1.3(@types/react-dom@19.2.3(@types/react@19.2.7))(@types/react@19.2.7)(react-dom@19.2.0(react@19.2.0))(react@19.2.0)
+      '@radix-ui/react-slot': 1.2.3(@types/react@19.2.7)(react@19.2.0)
+      '@radix-ui/react-use-controllable-state': 1.2.2(@types/react@19.2.7)(react@19.2.0)
       aria-hidden: 1.2.6
       react: 19.2.0
       react-dom: 19.2.0(react@19.2.0)
-      react-remove-scroll: 2.7.1(@types/react@19.2.6)(react@19.2.0)
-    optionalDependencies:
-      '@types/react': 19.2.6
-      '@types/react-dom': 19.2.3(@types/react@19.2.6)
-
-  '@radix-ui/react-direction@1.1.1(@types/react@19.2.6)(react@19.2.0)':
-    dependencies:
-      react: 19.2.0
-    optionalDependencies:
-      '@types/react': 19.2.6
-
-  '@radix-ui/react-dismissable-layer@1.1.11(@types/react-dom@19.2.3(@types/react@19.2.6))(@types/react@19.2.6)(react-dom@19.2.0(react@19.2.0))(react@19.2.0)':
+      react-remove-scroll: 2.7.2(@types/react@19.2.7)(react@19.2.0)
+    optionalDependencies:
+      '@types/react': 19.2.7
+      '@types/react-dom': 19.2.3(@types/react@19.2.7)
+
+  '@radix-ui/react-direction@1.1.1(@types/react@19.2.7)(react@19.2.0)':
+    dependencies:
+      react: 19.2.0
+    optionalDependencies:
+      '@types/react': 19.2.7
+
+  '@radix-ui/react-dismissable-layer@1.1.11(@types/react-dom@19.2.3(@types/react@19.2.7))(@types/react@19.2.7)(react-dom@19.2.0(react@19.2.0))(react@19.2.0)':
     dependencies:
       '@radix-ui/primitive': 1.1.3
-      '@radix-ui/react-compose-refs': 1.1.2(@types/react@19.2.6)(react@19.2.0)
-      '@radix-ui/react-primitive': 2.1.3(@types/react-dom@19.2.3(@types/react@19.2.6))(@types/react@19.2.6)(react-dom@19.2.0(react@19.2.0))(react@19.2.0)
-      '@radix-ui/react-use-callback-ref': 1.1.1(@types/react@19.2.6)(react@19.2.0)
-      '@radix-ui/react-use-escape-keydown': 1.1.1(@types/react@19.2.6)(react@19.2.0)
+      '@radix-ui/react-compose-refs': 1.1.2(@types/react@19.2.7)(react@19.2.0)
+      '@radix-ui/react-primitive': 2.1.3(@types/react-dom@19.2.3(@types/react@19.2.7))(@types/react@19.2.7)(react-dom@19.2.0(react@19.2.0))(react@19.2.0)
+      '@radix-ui/react-use-callback-ref': 1.1.1(@types/react@19.2.7)(react@19.2.0)
+      '@radix-ui/react-use-escape-keydown': 1.1.1(@types/react@19.2.7)(react@19.2.0)
       react: 19.2.0
       react-dom: 19.2.0(react@19.2.0)
     optionalDependencies:
-      '@types/react': 19.2.6
-      '@types/react-dom': 19.2.3(@types/react@19.2.6)
-
-  '@radix-ui/react-dropdown-menu@2.1.16(@types/react-dom@19.2.3(@types/react@19.2.6))(@types/react@19.2.6)(react-dom@19.2.0(react@19.2.0))(react@19.2.0)':
+      '@types/react': 19.2.7
+      '@types/react-dom': 19.2.3(@types/react@19.2.7)
+
+  '@radix-ui/react-dropdown-menu@2.1.16(@types/react-dom@19.2.3(@types/react@19.2.7))(@types/react@19.2.7)(react-dom@19.2.0(react@19.2.0))(react@19.2.0)':
     dependencies:
       '@radix-ui/primitive': 1.1.3
-      '@radix-ui/react-compose-refs': 1.1.2(@types/react@19.2.6)(react@19.2.0)
-      '@radix-ui/react-context': 1.1.2(@types/react@19.2.6)(react@19.2.0)
-      '@radix-ui/react-id': 1.1.1(@types/react@19.2.6)(react@19.2.0)
-      '@radix-ui/react-menu': 2.1.16(@types/react-dom@19.2.3(@types/react@19.2.6))(@types/react@19.2.6)(react-dom@19.2.0(react@19.2.0))(react@19.2.0)
-      '@radix-ui/react-primitive': 2.1.3(@types/react-dom@19.2.3(@types/react@19.2.6))(@types/react@19.2.6)(react-dom@19.2.0(react@19.2.0))(react@19.2.0)
-      '@radix-ui/react-use-controllable-state': 1.2.2(@types/react@19.2.6)(react@19.2.0)
+      '@radix-ui/react-compose-refs': 1.1.2(@types/react@19.2.7)(react@19.2.0)
+      '@radix-ui/react-context': 1.1.2(@types/react@19.2.7)(react@19.2.0)
+      '@radix-ui/react-id': 1.1.1(@types/react@19.2.7)(react@19.2.0)
+      '@radix-ui/react-menu': 2.1.16(@types/react-dom@19.2.3(@types/react@19.2.7))(@types/react@19.2.7)(react-dom@19.2.0(react@19.2.0))(react@19.2.0)
+      '@radix-ui/react-primitive': 2.1.3(@types/react-dom@19.2.3(@types/react@19.2.7))(@types/react@19.2.7)(react-dom@19.2.0(react@19.2.0))(react@19.2.0)
+      '@radix-ui/react-use-controllable-state': 1.2.2(@types/react@19.2.7)(react@19.2.0)
       react: 19.2.0
       react-dom: 19.2.0(react@19.2.0)
     optionalDependencies:
-      '@types/react': 19.2.6
-      '@types/react-dom': 19.2.3(@types/react@19.2.6)
-
-  '@radix-ui/react-focus-guards@1.1.3(@types/react@19.2.6)(react@19.2.0)':
-    dependencies:
-      react: 19.2.0
-    optionalDependencies:
-      '@types/react': 19.2.6
-
-  '@radix-ui/react-focus-scope@1.1.7(@types/react-dom@19.2.3(@types/react@19.2.6))(@types/react@19.2.6)(react-dom@19.2.0(react@19.2.0))(react@19.2.0)':
-    dependencies:
-      '@radix-ui/react-compose-refs': 1.1.2(@types/react@19.2.6)(react@19.2.0)
-      '@radix-ui/react-primitive': 2.1.3(@types/react-dom@19.2.3(@types/react@19.2.6))(@types/react@19.2.6)(react-dom@19.2.0(react@19.2.0))(react@19.2.0)
-      '@radix-ui/react-use-callback-ref': 1.1.1(@types/react@19.2.6)(react@19.2.0)
+      '@types/react': 19.2.7
+      '@types/react-dom': 19.2.3(@types/react@19.2.7)
+
+  '@radix-ui/react-focus-guards@1.1.3(@types/react@19.2.7)(react@19.2.0)':
+    dependencies:
+      react: 19.2.0
+    optionalDependencies:
+      '@types/react': 19.2.7
+
+  '@radix-ui/react-focus-scope@1.1.7(@types/react-dom@19.2.3(@types/react@19.2.7))(@types/react@19.2.7)(react-dom@19.2.0(react@19.2.0))(react@19.2.0)':
+    dependencies:
+      '@radix-ui/react-compose-refs': 1.1.2(@types/react@19.2.7)(react@19.2.0)
+      '@radix-ui/react-primitive': 2.1.3(@types/react-dom@19.2.3(@types/react@19.2.7))(@types/react@19.2.7)(react-dom@19.2.0(react@19.2.0))(react@19.2.0)
+      '@radix-ui/react-use-callback-ref': 1.1.1(@types/react@19.2.7)(react@19.2.0)
       react: 19.2.0
       react-dom: 19.2.0(react@19.2.0)
     optionalDependencies:
-      '@types/react': 19.2.6
-      '@types/react-dom': 19.2.3(@types/react@19.2.6)
-
-  '@radix-ui/react-id@1.1.1(@types/react@19.2.6)(react@19.2.0)':
-    dependencies:
-      '@radix-ui/react-use-layout-effect': 1.1.1(@types/react@19.2.6)(react@19.2.0)
-      react: 19.2.0
-    optionalDependencies:
-      '@types/react': 19.2.6
-
-  '@radix-ui/react-label@2.1.8(@types/react-dom@19.2.3(@types/react@19.2.6))(@types/react@19.2.6)(react-dom@19.2.0(react@19.2.0))(react@19.2.0)':
-    dependencies:
-      '@radix-ui/react-primitive': 2.1.4(@types/react-dom@19.2.3(@types/react@19.2.6))(@types/react@19.2.6)(react-dom@19.2.0(react@19.2.0))(react@19.2.0)
+      '@types/react': 19.2.7
+      '@types/react-dom': 19.2.3(@types/react@19.2.7)
+
+  '@radix-ui/react-id@1.1.1(@types/react@19.2.7)(react@19.2.0)':
+    dependencies:
+      '@radix-ui/react-use-layout-effect': 1.1.1(@types/react@19.2.7)(react@19.2.0)
+      react: 19.2.0
+    optionalDependencies:
+      '@types/react': 19.2.7
+
+  '@radix-ui/react-label@2.1.8(@types/react-dom@19.2.3(@types/react@19.2.7))(@types/react@19.2.7)(react-dom@19.2.0(react@19.2.0))(react@19.2.0)':
+    dependencies:
+      '@radix-ui/react-primitive': 2.1.4(@types/react-dom@19.2.3(@types/react@19.2.7))(@types/react@19.2.7)(react-dom@19.2.0(react@19.2.0))(react@19.2.0)
       react: 19.2.0
       react-dom: 19.2.0(react@19.2.0)
     optionalDependencies:
-      '@types/react': 19.2.6
-      '@types/react-dom': 19.2.3(@types/react@19.2.6)
-
-  '@radix-ui/react-menu@2.1.16(@types/react-dom@19.2.3(@types/react@19.2.6))(@types/react@19.2.6)(react-dom@19.2.0(react@19.2.0))(react@19.2.0)':
+      '@types/react': 19.2.7
+      '@types/react-dom': 19.2.3(@types/react@19.2.7)
+
+  '@radix-ui/react-menu@2.1.16(@types/react-dom@19.2.3(@types/react@19.2.7))(@types/react@19.2.7)(react-dom@19.2.0(react@19.2.0))(react@19.2.0)':
     dependencies:
       '@radix-ui/primitive': 1.1.3
-      '@radix-ui/react-collection': 1.1.7(@types/react-dom@19.2.3(@types/react@19.2.6))(@types/react@19.2.6)(react-dom@19.2.0(react@19.2.0))(react@19.2.0)
-      '@radix-ui/react-compose-refs': 1.1.2(@types/react@19.2.6)(react@19.2.0)
-      '@radix-ui/react-context': 1.1.2(@types/react@19.2.6)(react@19.2.0)
-      '@radix-ui/react-direction': 1.1.1(@types/react@19.2.6)(react@19.2.0)
-      '@radix-ui/react-dismissable-layer': 1.1.11(@types/react-dom@19.2.3(@types/react@19.2.6))(@types/react@19.2.6)(react-dom@19.2.0(react@19.2.0))(react@19.2.0)
-      '@radix-ui/react-focus-guards': 1.1.3(@types/react@19.2.6)(react@19.2.0)
-      '@radix-ui/react-focus-scope': 1.1.7(@types/react-dom@19.2.3(@types/react@19.2.6))(@types/react@19.2.6)(react-dom@19.2.0(react@19.2.0))(react@19.2.0)
-      '@radix-ui/react-id': 1.1.1(@types/react@19.2.6)(react@19.2.0)
-      '@radix-ui/react-popper': 1.2.8(@types/react-dom@19.2.3(@types/react@19.2.6))(@types/react@19.2.6)(react-dom@19.2.0(react@19.2.0))(react@19.2.0)
-      '@radix-ui/react-portal': 1.1.9(@types/react-dom@19.2.3(@types/react@19.2.6))(@types/react@19.2.6)(react-dom@19.2.0(react@19.2.0))(react@19.2.0)
-      '@radix-ui/react-presence': 1.1.5(@types/react-dom@19.2.3(@types/react@19.2.6))(@types/react@19.2.6)(react-dom@19.2.0(react@19.2.0))(react@19.2.0)
-      '@radix-ui/react-primitive': 2.1.3(@types/react-dom@19.2.3(@types/react@19.2.6))(@types/react@19.2.6)(react-dom@19.2.0(react@19.2.0))(react@19.2.0)
-      '@radix-ui/react-roving-focus': 1.1.11(@types/react-dom@19.2.3(@types/react@19.2.6))(@types/react@19.2.6)(react-dom@19.2.0(react@19.2.0))(react@19.2.0)
-      '@radix-ui/react-slot': 1.2.3(@types/react@19.2.6)(react@19.2.0)
-      '@radix-ui/react-use-callback-ref': 1.1.1(@types/react@19.2.6)(react@19.2.0)
+      '@radix-ui/react-collection': 1.1.7(@types/react-dom@19.2.3(@types/react@19.2.7))(@types/react@19.2.7)(react-dom@19.2.0(react@19.2.0))(react@19.2.0)
+      '@radix-ui/react-compose-refs': 1.1.2(@types/react@19.2.7)(react@19.2.0)
+      '@radix-ui/react-context': 1.1.2(@types/react@19.2.7)(react@19.2.0)
+      '@radix-ui/react-direction': 1.1.1(@types/react@19.2.7)(react@19.2.0)
+      '@radix-ui/react-dismissable-layer': 1.1.11(@types/react-dom@19.2.3(@types/react@19.2.7))(@types/react@19.2.7)(react-dom@19.2.0(react@19.2.0))(react@19.2.0)
+      '@radix-ui/react-focus-guards': 1.1.3(@types/react@19.2.7)(react@19.2.0)
+      '@radix-ui/react-focus-scope': 1.1.7(@types/react-dom@19.2.3(@types/react@19.2.7))(@types/react@19.2.7)(react-dom@19.2.0(react@19.2.0))(react@19.2.0)
+      '@radix-ui/react-id': 1.1.1(@types/react@19.2.7)(react@19.2.0)
+      '@radix-ui/react-popper': 1.2.8(@types/react-dom@19.2.3(@types/react@19.2.7))(@types/react@19.2.7)(react-dom@19.2.0(react@19.2.0))(react@19.2.0)
+      '@radix-ui/react-portal': 1.1.9(@types/react-dom@19.2.3(@types/react@19.2.7))(@types/react@19.2.7)(react-dom@19.2.0(react@19.2.0))(react@19.2.0)
+      '@radix-ui/react-presence': 1.1.5(@types/react-dom@19.2.3(@types/react@19.2.7))(@types/react@19.2.7)(react-dom@19.2.0(react@19.2.0))(react@19.2.0)
+      '@radix-ui/react-primitive': 2.1.3(@types/react-dom@19.2.3(@types/react@19.2.7))(@types/react@19.2.7)(react-dom@19.2.0(react@19.2.0))(react@19.2.0)
+      '@radix-ui/react-roving-focus': 1.1.11(@types/react-dom@19.2.3(@types/react@19.2.7))(@types/react@19.2.7)(react-dom@19.2.0(react@19.2.0))(react@19.2.0)
+      '@radix-ui/react-slot': 1.2.3(@types/react@19.2.7)(react@19.2.0)
+      '@radix-ui/react-use-callback-ref': 1.1.1(@types/react@19.2.7)(react@19.2.0)
       aria-hidden: 1.2.6
       react: 19.2.0
       react-dom: 19.2.0(react@19.2.0)
-      react-remove-scroll: 2.7.1(@types/react@19.2.6)(react@19.2.0)
-    optionalDependencies:
-      '@types/react': 19.2.6
-      '@types/react-dom': 19.2.3(@types/react@19.2.6)
-
-  '@radix-ui/react-menubar@1.1.16(@types/react-dom@19.2.3(@types/react@19.2.6))(@types/react@19.2.6)(react-dom@19.2.0(react@19.2.0))(react@19.2.0)':
+      react-remove-scroll: 2.7.2(@types/react@19.2.7)(react@19.2.0)
+    optionalDependencies:
+      '@types/react': 19.2.7
+      '@types/react-dom': 19.2.3(@types/react@19.2.7)
+
+  '@radix-ui/react-menubar@1.1.16(@types/react-dom@19.2.3(@types/react@19.2.7))(@types/react@19.2.7)(react-dom@19.2.0(react@19.2.0))(react@19.2.0)':
     dependencies:
       '@radix-ui/primitive': 1.1.3
-      '@radix-ui/react-collection': 1.1.7(@types/react-dom@19.2.3(@types/react@19.2.6))(@types/react@19.2.6)(react-dom@19.2.0(react@19.2.0))(react@19.2.0)
-      '@radix-ui/react-compose-refs': 1.1.2(@types/react@19.2.6)(react@19.2.0)
-      '@radix-ui/react-context': 1.1.2(@types/react@19.2.6)(react@19.2.0)
-      '@radix-ui/react-direction': 1.1.1(@types/react@19.2.6)(react@19.2.0)
-      '@radix-ui/react-id': 1.1.1(@types/react@19.2.6)(react@19.2.0)
-      '@radix-ui/react-menu': 2.1.16(@types/react-dom@19.2.3(@types/react@19.2.6))(@types/react@19.2.6)(react-dom@19.2.0(react@19.2.0))(react@19.2.0)
-      '@radix-ui/react-primitive': 2.1.3(@types/react-dom@19.2.3(@types/react@19.2.6))(@types/react@19.2.6)(react-dom@19.2.0(react@19.2.0))(react@19.2.0)
-      '@radix-ui/react-roving-focus': 1.1.11(@types/react-dom@19.2.3(@types/react@19.2.6))(@types/react@19.2.6)(react-dom@19.2.0(react@19.2.0))(react@19.2.0)
-      '@radix-ui/react-use-controllable-state': 1.2.2(@types/react@19.2.6)(react@19.2.0)
+      '@radix-ui/react-collection': 1.1.7(@types/react-dom@19.2.3(@types/react@19.2.7))(@types/react@19.2.7)(react-dom@19.2.0(react@19.2.0))(react@19.2.0)
+      '@radix-ui/react-compose-refs': 1.1.2(@types/react@19.2.7)(react@19.2.0)
+      '@radix-ui/react-context': 1.1.2(@types/react@19.2.7)(react@19.2.0)
+      '@radix-ui/react-direction': 1.1.1(@types/react@19.2.7)(react@19.2.0)
+      '@radix-ui/react-id': 1.1.1(@types/react@19.2.7)(react@19.2.0)
+      '@radix-ui/react-menu': 2.1.16(@types/react-dom@19.2.3(@types/react@19.2.7))(@types/react@19.2.7)(react-dom@19.2.0(react@19.2.0))(react@19.2.0)
+      '@radix-ui/react-primitive': 2.1.3(@types/react-dom@19.2.3(@types/react@19.2.7))(@types/react@19.2.7)(react-dom@19.2.0(react@19.2.0))(react@19.2.0)
+      '@radix-ui/react-roving-focus': 1.1.11(@types/react-dom@19.2.3(@types/react@19.2.7))(@types/react@19.2.7)(react-dom@19.2.0(react@19.2.0))(react@19.2.0)
+      '@radix-ui/react-use-controllable-state': 1.2.2(@types/react@19.2.7)(react@19.2.0)
       react: 19.2.0
       react-dom: 19.2.0(react@19.2.0)
     optionalDependencies:
-      '@types/react': 19.2.6
-      '@types/react-dom': 19.2.3(@types/react@19.2.6)
-
-  '@radix-ui/react-popover@1.1.15(@types/react-dom@19.2.3(@types/react@19.2.6))(@types/react@19.2.6)(react-dom@19.2.0(react@19.2.0))(react@19.2.0)':
+      '@types/react': 19.2.7
+      '@types/react-dom': 19.2.3(@types/react@19.2.7)
+
+  '@radix-ui/react-popover@1.1.15(@types/react-dom@19.2.3(@types/react@19.2.7))(@types/react@19.2.7)(react-dom@19.2.0(react@19.2.0))(react@19.2.0)':
     dependencies:
       '@radix-ui/primitive': 1.1.3
-      '@radix-ui/react-compose-refs': 1.1.2(@types/react@19.2.6)(react@19.2.0)
-      '@radix-ui/react-context': 1.1.2(@types/react@19.2.6)(react@19.2.0)
-      '@radix-ui/react-dismissable-layer': 1.1.11(@types/react-dom@19.2.3(@types/react@19.2.6))(@types/react@19.2.6)(react-dom@19.2.0(react@19.2.0))(react@19.2.0)
-      '@radix-ui/react-focus-guards': 1.1.3(@types/react@19.2.6)(react@19.2.0)
-      '@radix-ui/react-focus-scope': 1.1.7(@types/react-dom@19.2.3(@types/react@19.2.6))(@types/react@19.2.6)(react-dom@19.2.0(react@19.2.0))(react@19.2.0)
-      '@radix-ui/react-id': 1.1.1(@types/react@19.2.6)(react@19.2.0)
-      '@radix-ui/react-popper': 1.2.8(@types/react-dom@19.2.3(@types/react@19.2.6))(@types/react@19.2.6)(react-dom@19.2.0(react@19.2.0))(react@19.2.0)
-      '@radix-ui/react-portal': 1.1.9(@types/react-dom@19.2.3(@types/react@19.2.6))(@types/react@19.2.6)(react-dom@19.2.0(react@19.2.0))(react@19.2.0)
-      '@radix-ui/react-presence': 1.1.5(@types/react-dom@19.2.3(@types/react@19.2.6))(@types/react@19.2.6)(react-dom@19.2.0(react@19.2.0))(react@19.2.0)
-      '@radix-ui/react-primitive': 2.1.3(@types/react-dom@19.2.3(@types/react@19.2.6))(@types/react@19.2.6)(react-dom@19.2.0(react@19.2.0))(react@19.2.0)
-      '@radix-ui/react-slot': 1.2.3(@types/react@19.2.6)(react@19.2.0)
-      '@radix-ui/react-use-controllable-state': 1.2.2(@types/react@19.2.6)(react@19.2.0)
+      '@radix-ui/react-compose-refs': 1.1.2(@types/react@19.2.7)(react@19.2.0)
+      '@radix-ui/react-context': 1.1.2(@types/react@19.2.7)(react@19.2.0)
+      '@radix-ui/react-dismissable-layer': 1.1.11(@types/react-dom@19.2.3(@types/react@19.2.7))(@types/react@19.2.7)(react-dom@19.2.0(react@19.2.0))(react@19.2.0)
+      '@radix-ui/react-focus-guards': 1.1.3(@types/react@19.2.7)(react@19.2.0)
+      '@radix-ui/react-focus-scope': 1.1.7(@types/react-dom@19.2.3(@types/react@19.2.7))(@types/react@19.2.7)(react-dom@19.2.0(react@19.2.0))(react@19.2.0)
+      '@radix-ui/react-id': 1.1.1(@types/react@19.2.7)(react@19.2.0)
+      '@radix-ui/react-popper': 1.2.8(@types/react-dom@19.2.3(@types/react@19.2.7))(@types/react@19.2.7)(react-dom@19.2.0(react@19.2.0))(react@19.2.0)
+      '@radix-ui/react-portal': 1.1.9(@types/react-dom@19.2.3(@types/react@19.2.7))(@types/react@19.2.7)(react-dom@19.2.0(react@19.2.0))(react@19.2.0)
+      '@radix-ui/react-presence': 1.1.5(@types/react-dom@19.2.3(@types/react@19.2.7))(@types/react@19.2.7)(react-dom@19.2.0(react@19.2.0))(react@19.2.0)
+      '@radix-ui/react-primitive': 2.1.3(@types/react-dom@19.2.3(@types/react@19.2.7))(@types/react@19.2.7)(react-dom@19.2.0(react@19.2.0))(react@19.2.0)
+      '@radix-ui/react-slot': 1.2.3(@types/react@19.2.7)(react@19.2.0)
+      '@radix-ui/react-use-controllable-state': 1.2.2(@types/react@19.2.7)(react@19.2.0)
       aria-hidden: 1.2.6
       react: 19.2.0
       react-dom: 19.2.0(react@19.2.0)
-      react-remove-scroll: 2.7.1(@types/react@19.2.6)(react@19.2.0)
-    optionalDependencies:
-      '@types/react': 19.2.6
-      '@types/react-dom': 19.2.3(@types/react@19.2.6)
-
-  '@radix-ui/react-popper@1.2.8(@types/react-dom@19.2.3(@types/react@19.2.6))(@types/react@19.2.6)(react-dom@19.2.0(react@19.2.0))(react@19.2.0)':
+      react-remove-scroll: 2.7.2(@types/react@19.2.7)(react@19.2.0)
+    optionalDependencies:
+      '@types/react': 19.2.7
+      '@types/react-dom': 19.2.3(@types/react@19.2.7)
+
+  '@radix-ui/react-popper@1.2.8(@types/react-dom@19.2.3(@types/react@19.2.7))(@types/react@19.2.7)(react-dom@19.2.0(react@19.2.0))(react@19.2.0)':
     dependencies:
       '@floating-ui/react-dom': 2.1.6(react-dom@19.2.0(react@19.2.0))(react@19.2.0)
-      '@radix-ui/react-arrow': 1.1.7(@types/react-dom@19.2.3(@types/react@19.2.6))(@types/react@19.2.6)(react-dom@19.2.0(react@19.2.0))(react@19.2.0)
-      '@radix-ui/react-compose-refs': 1.1.2(@types/react@19.2.6)(react@19.2.0)
-      '@radix-ui/react-context': 1.1.2(@types/react@19.2.6)(react@19.2.0)
-      '@radix-ui/react-primitive': 2.1.3(@types/react-dom@19.2.3(@types/react@19.2.6))(@types/react@19.2.6)(react-dom@19.2.0(react@19.2.0))(react@19.2.0)
-      '@radix-ui/react-use-callback-ref': 1.1.1(@types/react@19.2.6)(react@19.2.0)
-      '@radix-ui/react-use-layout-effect': 1.1.1(@types/react@19.2.6)(react@19.2.0)
-      '@radix-ui/react-use-rect': 1.1.1(@types/react@19.2.6)(react@19.2.0)
-      '@radix-ui/react-use-size': 1.1.1(@types/react@19.2.6)(react@19.2.0)
+      '@radix-ui/react-arrow': 1.1.7(@types/react-dom@19.2.3(@types/react@19.2.7))(@types/react@19.2.7)(react-dom@19.2.0(react@19.2.0))(react@19.2.0)
+      '@radix-ui/react-compose-refs': 1.1.2(@types/react@19.2.7)(react@19.2.0)
+      '@radix-ui/react-context': 1.1.2(@types/react@19.2.7)(react@19.2.0)
+      '@radix-ui/react-primitive': 2.1.3(@types/react-dom@19.2.3(@types/react@19.2.7))(@types/react@19.2.7)(react-dom@19.2.0(react@19.2.0))(react@19.2.0)
+      '@radix-ui/react-use-callback-ref': 1.1.1(@types/react@19.2.7)(react@19.2.0)
+      '@radix-ui/react-use-layout-effect': 1.1.1(@types/react@19.2.7)(react@19.2.0)
+      '@radix-ui/react-use-rect': 1.1.1(@types/react@19.2.7)(react@19.2.0)
+      '@radix-ui/react-use-size': 1.1.1(@types/react@19.2.7)(react@19.2.0)
       '@radix-ui/rect': 1.1.1
       react: 19.2.0
       react-dom: 19.2.0(react@19.2.0)
     optionalDependencies:
-      '@types/react': 19.2.6
-      '@types/react-dom': 19.2.3(@types/react@19.2.6)
-
-  '@radix-ui/react-portal@1.1.9(@types/react-dom@19.2.3(@types/react@19.2.6))(@types/react@19.2.6)(react-dom@19.2.0(react@19.2.0))(react@19.2.0)':
-    dependencies:
-      '@radix-ui/react-primitive': 2.1.3(@types/react-dom@19.2.3(@types/react@19.2.6))(@types/react@19.2.6)(react-dom@19.2.0(react@19.2.0))(react@19.2.0)
-      '@radix-ui/react-use-layout-effect': 1.1.1(@types/react@19.2.6)(react@19.2.0)
+      '@types/react': 19.2.7
+      '@types/react-dom': 19.2.3(@types/react@19.2.7)
+
+  '@radix-ui/react-portal@1.1.9(@types/react-dom@19.2.3(@types/react@19.2.7))(@types/react@19.2.7)(react-dom@19.2.0(react@19.2.0))(react@19.2.0)':
+    dependencies:
+      '@radix-ui/react-primitive': 2.1.3(@types/react-dom@19.2.3(@types/react@19.2.7))(@types/react@19.2.7)(react-dom@19.2.0(react@19.2.0))(react@19.2.0)
+      '@radix-ui/react-use-layout-effect': 1.1.1(@types/react@19.2.7)(react@19.2.0)
       react: 19.2.0
       react-dom: 19.2.0(react@19.2.0)
     optionalDependencies:
-      '@types/react': 19.2.6
-      '@types/react-dom': 19.2.3(@types/react@19.2.6)
-
-  '@radix-ui/react-presence@1.1.5(@types/react-dom@19.2.3(@types/react@19.2.6))(@types/react@19.2.6)(react-dom@19.2.0(react@19.2.0))(react@19.2.0)':
-    dependencies:
-      '@radix-ui/react-compose-refs': 1.1.2(@types/react@19.2.6)(react@19.2.0)
-      '@radix-ui/react-use-layout-effect': 1.1.1(@types/react@19.2.6)(react@19.2.0)
+      '@types/react': 19.2.7
+      '@types/react-dom': 19.2.3(@types/react@19.2.7)
+
+  '@radix-ui/react-presence@1.1.5(@types/react-dom@19.2.3(@types/react@19.2.7))(@types/react@19.2.7)(react-dom@19.2.0(react@19.2.0))(react@19.2.0)':
+    dependencies:
+      '@radix-ui/react-compose-refs': 1.1.2(@types/react@19.2.7)(react@19.2.0)
+      '@radix-ui/react-use-layout-effect': 1.1.1(@types/react@19.2.7)(react@19.2.0)
       react: 19.2.0
       react-dom: 19.2.0(react@19.2.0)
     optionalDependencies:
-      '@types/react': 19.2.6
-      '@types/react-dom': 19.2.3(@types/react@19.2.6)
-
-  '@radix-ui/react-primitive@2.1.3(@types/react-dom@19.2.3(@types/react@19.2.6))(@types/react@19.2.6)(react-dom@19.2.0(react@19.2.0))(react@19.2.0)':
-    dependencies:
-      '@radix-ui/react-slot': 1.2.3(@types/react@19.2.6)(react@19.2.0)
+      '@types/react': 19.2.7
+      '@types/react-dom': 19.2.3(@types/react@19.2.7)
+
+  '@radix-ui/react-primitive@2.1.3(@types/react-dom@19.2.3(@types/react@19.2.7))(@types/react@19.2.7)(react-dom@19.2.0(react@19.2.0))(react@19.2.0)':
+    dependencies:
+      '@radix-ui/react-slot': 1.2.3(@types/react@19.2.7)(react@19.2.0)
       react: 19.2.0
       react-dom: 19.2.0(react@19.2.0)
     optionalDependencies:
-      '@types/react': 19.2.6
-      '@types/react-dom': 19.2.3(@types/react@19.2.6)
-
-  '@radix-ui/react-primitive@2.1.4(@types/react-dom@19.2.3(@types/react@19.2.6))(@types/react@19.2.6)(react-dom@19.2.0(react@19.2.0))(react@19.2.0)':
-    dependencies:
-      '@radix-ui/react-slot': 1.2.4(@types/react@19.2.6)(react@19.2.0)
+      '@types/react': 19.2.7
+      '@types/react-dom': 19.2.3(@types/react@19.2.7)
+
+  '@radix-ui/react-primitive@2.1.4(@types/react-dom@19.2.3(@types/react@19.2.7))(@types/react@19.2.7)(react-dom@19.2.0(react@19.2.0))(react@19.2.0)':
+    dependencies:
+      '@radix-ui/react-slot': 1.2.4(@types/react@19.2.7)(react@19.2.0)
       react: 19.2.0
       react-dom: 19.2.0(react@19.2.0)
     optionalDependencies:
-      '@types/react': 19.2.6
-      '@types/react-dom': 19.2.3(@types/react@19.2.6)
-
-  '@radix-ui/react-progress@1.1.8(@types/react-dom@19.2.3(@types/react@19.2.6))(@types/react@19.2.6)(react-dom@19.2.0(react@19.2.0))(react@19.2.0)':
-    dependencies:
-      '@radix-ui/react-context': 1.1.3(@types/react@19.2.6)(react@19.2.0)
-      '@radix-ui/react-primitive': 2.1.4(@types/react-dom@19.2.3(@types/react@19.2.6))(@types/react@19.2.6)(react-dom@19.2.0(react@19.2.0))(react@19.2.0)
+      '@types/react': 19.2.7
+      '@types/react-dom': 19.2.3(@types/react@19.2.7)
+
+  '@radix-ui/react-progress@1.1.8(@types/react-dom@19.2.3(@types/react@19.2.7))(@types/react@19.2.7)(react-dom@19.2.0(react@19.2.0))(react@19.2.0)':
+    dependencies:
+      '@radix-ui/react-context': 1.1.3(@types/react@19.2.7)(react@19.2.0)
+      '@radix-ui/react-primitive': 2.1.4(@types/react-dom@19.2.3(@types/react@19.2.7))(@types/react@19.2.7)(react-dom@19.2.0(react@19.2.0))(react@19.2.0)
       react: 19.2.0
       react-dom: 19.2.0(react@19.2.0)
     optionalDependencies:
-      '@types/react': 19.2.6
-      '@types/react-dom': 19.2.3(@types/react@19.2.6)
-
-  '@radix-ui/react-roving-focus@1.1.11(@types/react-dom@19.2.3(@types/react@19.2.6))(@types/react@19.2.6)(react-dom@19.2.0(react@19.2.0))(react@19.2.0)':
+      '@types/react': 19.2.7
+      '@types/react-dom': 19.2.3(@types/react@19.2.7)
+
+  '@radix-ui/react-roving-focus@1.1.11(@types/react-dom@19.2.3(@types/react@19.2.7))(@types/react@19.2.7)(react-dom@19.2.0(react@19.2.0))(react@19.2.0)':
     dependencies:
       '@radix-ui/primitive': 1.1.3
-      '@radix-ui/react-collection': 1.1.7(@types/react-dom@19.2.3(@types/react@19.2.6))(@types/react@19.2.6)(react-dom@19.2.0(react@19.2.0))(react@19.2.0)
-      '@radix-ui/react-compose-refs': 1.1.2(@types/react@19.2.6)(react@19.2.0)
-      '@radix-ui/react-context': 1.1.2(@types/react@19.2.6)(react@19.2.0)
-      '@radix-ui/react-direction': 1.1.1(@types/react@19.2.6)(react@19.2.0)
-      '@radix-ui/react-id': 1.1.1(@types/react@19.2.6)(react@19.2.0)
-      '@radix-ui/react-primitive': 2.1.3(@types/react-dom@19.2.3(@types/react@19.2.6))(@types/react@19.2.6)(react-dom@19.2.0(react@19.2.0))(react@19.2.0)
-      '@radix-ui/react-use-callback-ref': 1.1.1(@types/react@19.2.6)(react@19.2.0)
-      '@radix-ui/react-use-controllable-state': 1.2.2(@types/react@19.2.6)(react@19.2.0)
+      '@radix-ui/react-collection': 1.1.7(@types/react-dom@19.2.3(@types/react@19.2.7))(@types/react@19.2.7)(react-dom@19.2.0(react@19.2.0))(react@19.2.0)
+      '@radix-ui/react-compose-refs': 1.1.2(@types/react@19.2.7)(react@19.2.0)
+      '@radix-ui/react-context': 1.1.2(@types/react@19.2.7)(react@19.2.0)
+      '@radix-ui/react-direction': 1.1.1(@types/react@19.2.7)(react@19.2.0)
+      '@radix-ui/react-id': 1.1.1(@types/react@19.2.7)(react@19.2.0)
+      '@radix-ui/react-primitive': 2.1.3(@types/react-dom@19.2.3(@types/react@19.2.7))(@types/react@19.2.7)(react-dom@19.2.0(react@19.2.0))(react@19.2.0)
+      '@radix-ui/react-use-callback-ref': 1.1.1(@types/react@19.2.7)(react@19.2.0)
+      '@radix-ui/react-use-controllable-state': 1.2.2(@types/react@19.2.7)(react@19.2.0)
       react: 19.2.0
       react-dom: 19.2.0(react@19.2.0)
     optionalDependencies:
-      '@types/react': 19.2.6
-      '@types/react-dom': 19.2.3(@types/react@19.2.6)
-
-  '@radix-ui/react-scroll-area@1.2.10(@types/react-dom@19.2.3(@types/react@19.2.6))(@types/react@19.2.6)(react-dom@19.2.0(react@19.2.0))(react@19.2.0)':
+      '@types/react': 19.2.7
+      '@types/react-dom': 19.2.3(@types/react@19.2.7)
+
+  '@radix-ui/react-scroll-area@1.2.10(@types/react-dom@19.2.3(@types/react@19.2.7))(@types/react@19.2.7)(react-dom@19.2.0(react@19.2.0))(react@19.2.0)':
     dependencies:
       '@radix-ui/number': 1.1.1
       '@radix-ui/primitive': 1.1.3
-      '@radix-ui/react-compose-refs': 1.1.2(@types/react@19.2.6)(react@19.2.0)
-      '@radix-ui/react-context': 1.1.2(@types/react@19.2.6)(react@19.2.0)
-      '@radix-ui/react-direction': 1.1.1(@types/react@19.2.6)(react@19.2.0)
-      '@radix-ui/react-presence': 1.1.5(@types/react-dom@19.2.3(@types/react@19.2.6))(@types/react@19.2.6)(react-dom@19.2.0(react@19.2.0))(react@19.2.0)
-      '@radix-ui/react-primitive': 2.1.3(@types/react-dom@19.2.3(@types/react@19.2.6))(@types/react@19.2.6)(react-dom@19.2.0(react@19.2.0))(react@19.2.0)
-      '@radix-ui/react-use-callback-ref': 1.1.1(@types/react@19.2.6)(react@19.2.0)
-      '@radix-ui/react-use-layout-effect': 1.1.1(@types/react@19.2.6)(react@19.2.0)
+      '@radix-ui/react-compose-refs': 1.1.2(@types/react@19.2.7)(react@19.2.0)
+      '@radix-ui/react-context': 1.1.2(@types/react@19.2.7)(react@19.2.0)
+      '@radix-ui/react-direction': 1.1.1(@types/react@19.2.7)(react@19.2.0)
+      '@radix-ui/react-presence': 1.1.5(@types/react-dom@19.2.3(@types/react@19.2.7))(@types/react@19.2.7)(react-dom@19.2.0(react@19.2.0))(react@19.2.0)
+      '@radix-ui/react-primitive': 2.1.3(@types/react-dom@19.2.3(@types/react@19.2.7))(@types/react@19.2.7)(react-dom@19.2.0(react@19.2.0))(react@19.2.0)
+      '@radix-ui/react-use-callback-ref': 1.1.1(@types/react@19.2.7)(react@19.2.0)
+      '@radix-ui/react-use-layout-effect': 1.1.1(@types/react@19.2.7)(react@19.2.0)
       react: 19.2.0
       react-dom: 19.2.0(react@19.2.0)
     optionalDependencies:
-      '@types/react': 19.2.6
-      '@types/react-dom': 19.2.3(@types/react@19.2.6)
-
-  '@radix-ui/react-select@2.2.6(@types/react-dom@19.2.3(@types/react@19.2.6))(@types/react@19.2.6)(react-dom@19.2.0(react@19.2.0))(react@19.2.0)':
+      '@types/react': 19.2.7
+      '@types/react-dom': 19.2.3(@types/react@19.2.7)
+
+  '@radix-ui/react-select@2.2.6(@types/react-dom@19.2.3(@types/react@19.2.7))(@types/react@19.2.7)(react-dom@19.2.0(react@19.2.0))(react@19.2.0)':
     dependencies:
       '@radix-ui/number': 1.1.1
       '@radix-ui/primitive': 1.1.3
-      '@radix-ui/react-collection': 1.1.7(@types/react-dom@19.2.3(@types/react@19.2.6))(@types/react@19.2.6)(react-dom@19.2.0(react@19.2.0))(react@19.2.0)
-      '@radix-ui/react-compose-refs': 1.1.2(@types/react@19.2.6)(react@19.2.0)
-      '@radix-ui/react-context': 1.1.2(@types/react@19.2.6)(react@19.2.0)
-      '@radix-ui/react-direction': 1.1.1(@types/react@19.2.6)(react@19.2.0)
-      '@radix-ui/react-dismissable-layer': 1.1.11(@types/react-dom@19.2.3(@types/react@19.2.6))(@types/react@19.2.6)(react-dom@19.2.0(react@19.2.0))(react@19.2.0)
-      '@radix-ui/react-focus-guards': 1.1.3(@types/react@19.2.6)(react@19.2.0)
-      '@radix-ui/react-focus-scope': 1.1.7(@types/react-dom@19.2.3(@types/react@19.2.6))(@types/react@19.2.6)(react-dom@19.2.0(react@19.2.0))(react@19.2.0)
-      '@radix-ui/react-id': 1.1.1(@types/react@19.2.6)(react@19.2.0)
-      '@radix-ui/react-popper': 1.2.8(@types/react-dom@19.2.3(@types/react@19.2.6))(@types/react@19.2.6)(react-dom@19.2.0(react@19.2.0))(react@19.2.0)
-      '@radix-ui/react-portal': 1.1.9(@types/react-dom@19.2.3(@types/react@19.2.6))(@types/react@19.2.6)(react-dom@19.2.0(react@19.2.0))(react@19.2.0)
-      '@radix-ui/react-primitive': 2.1.3(@types/react-dom@19.2.3(@types/react@19.2.6))(@types/react@19.2.6)(react-dom@19.2.0(react@19.2.0))(react@19.2.0)
-      '@radix-ui/react-slot': 1.2.3(@types/react@19.2.6)(react@19.2.0)
-      '@radix-ui/react-use-callback-ref': 1.1.1(@types/react@19.2.6)(react@19.2.0)
-      '@radix-ui/react-use-controllable-state': 1.2.2(@types/react@19.2.6)(react@19.2.0)
-      '@radix-ui/react-use-layout-effect': 1.1.1(@types/react@19.2.6)(react@19.2.0)
-      '@radix-ui/react-use-previous': 1.1.1(@types/react@19.2.6)(react@19.2.0)
-      '@radix-ui/react-visually-hidden': 1.2.3(@types/react-dom@19.2.3(@types/react@19.2.6))(@types/react@19.2.6)(react-dom@19.2.0(react@19.2.0))(react@19.2.0)
+      '@radix-ui/react-collection': 1.1.7(@types/react-dom@19.2.3(@types/react@19.2.7))(@types/react@19.2.7)(react-dom@19.2.0(react@19.2.0))(react@19.2.0)
+      '@radix-ui/react-compose-refs': 1.1.2(@types/react@19.2.7)(react@19.2.0)
+      '@radix-ui/react-context': 1.1.2(@types/react@19.2.7)(react@19.2.0)
+      '@radix-ui/react-direction': 1.1.1(@types/react@19.2.7)(react@19.2.0)
+      '@radix-ui/react-dismissable-layer': 1.1.11(@types/react-dom@19.2.3(@types/react@19.2.7))(@types/react@19.2.7)(react-dom@19.2.0(react@19.2.0))(react@19.2.0)
+      '@radix-ui/react-focus-guards': 1.1.3(@types/react@19.2.7)(react@19.2.0)
+      '@radix-ui/react-focus-scope': 1.1.7(@types/react-dom@19.2.3(@types/react@19.2.7))(@types/react@19.2.7)(react-dom@19.2.0(react@19.2.0))(react@19.2.0)
+      '@radix-ui/react-id': 1.1.1(@types/react@19.2.7)(react@19.2.0)
+      '@radix-ui/react-popper': 1.2.8(@types/react-dom@19.2.3(@types/react@19.2.7))(@types/react@19.2.7)(react-dom@19.2.0(react@19.2.0))(react@19.2.0)
+      '@radix-ui/react-portal': 1.1.9(@types/react-dom@19.2.3(@types/react@19.2.7))(@types/react@19.2.7)(react-dom@19.2.0(react@19.2.0))(react@19.2.0)
+      '@radix-ui/react-primitive': 2.1.3(@types/react-dom@19.2.3(@types/react@19.2.7))(@types/react@19.2.7)(react-dom@19.2.0(react@19.2.0))(react@19.2.0)
+      '@radix-ui/react-slot': 1.2.3(@types/react@19.2.7)(react@19.2.0)
+      '@radix-ui/react-use-callback-ref': 1.1.1(@types/react@19.2.7)(react@19.2.0)
+      '@radix-ui/react-use-controllable-state': 1.2.2(@types/react@19.2.7)(react@19.2.0)
+      '@radix-ui/react-use-layout-effect': 1.1.1(@types/react@19.2.7)(react@19.2.0)
+      '@radix-ui/react-use-previous': 1.1.1(@types/react@19.2.7)(react@19.2.0)
+      '@radix-ui/react-visually-hidden': 1.2.3(@types/react-dom@19.2.3(@types/react@19.2.7))(@types/react@19.2.7)(react-dom@19.2.0(react@19.2.0))(react@19.2.0)
       aria-hidden: 1.2.6
       react: 19.2.0
       react-dom: 19.2.0(react@19.2.0)
-      react-remove-scroll: 2.7.1(@types/react@19.2.6)(react@19.2.0)
-    optionalDependencies:
-      '@types/react': 19.2.6
-      '@types/react-dom': 19.2.3(@types/react@19.2.6)
-
-  '@radix-ui/react-separator@1.1.8(@types/react-dom@19.2.3(@types/react@19.2.6))(@types/react@19.2.6)(react-dom@19.2.0(react@19.2.0))(react@19.2.0)':
-    dependencies:
-      '@radix-ui/react-primitive': 2.1.4(@types/react-dom@19.2.3(@types/react@19.2.6))(@types/react@19.2.6)(react-dom@19.2.0(react@19.2.0))(react@19.2.0)
+      react-remove-scroll: 2.7.2(@types/react@19.2.7)(react@19.2.0)
+    optionalDependencies:
+      '@types/react': 19.2.7
+      '@types/react-dom': 19.2.3(@types/react@19.2.7)
+
+  '@radix-ui/react-separator@1.1.8(@types/react-dom@19.2.3(@types/react@19.2.7))(@types/react@19.2.7)(react-dom@19.2.0(react@19.2.0))(react@19.2.0)':
+    dependencies:
+      '@radix-ui/react-primitive': 2.1.4(@types/react-dom@19.2.3(@types/react@19.2.7))(@types/react@19.2.7)(react-dom@19.2.0(react@19.2.0))(react@19.2.0)
       react: 19.2.0
       react-dom: 19.2.0(react@19.2.0)
     optionalDependencies:
-      '@types/react': 19.2.6
-      '@types/react-dom': 19.2.3(@types/react@19.2.6)
-
-  '@radix-ui/react-slot@1.2.3(@types/react@19.2.6)(react@19.2.0)':
-    dependencies:
-      '@radix-ui/react-compose-refs': 1.1.2(@types/react@19.2.6)(react@19.2.0)
-      react: 19.2.0
-    optionalDependencies:
-      '@types/react': 19.2.6
-
-  '@radix-ui/react-slot@1.2.4(@types/react@19.2.6)(react@19.2.0)':
-    dependencies:
-      '@radix-ui/react-compose-refs': 1.1.2(@types/react@19.2.6)(react@19.2.0)
-      react: 19.2.0
-    optionalDependencies:
-      '@types/react': 19.2.6
-
-  '@radix-ui/react-switch@1.2.6(@types/react-dom@19.2.3(@types/react@19.2.6))(@types/react@19.2.6)(react-dom@19.2.0(react@19.2.0))(react@19.2.0)':
+      '@types/react': 19.2.7
+      '@types/react-dom': 19.2.3(@types/react@19.2.7)
+
+  '@radix-ui/react-slot@1.2.3(@types/react@19.2.7)(react@19.2.0)':
+    dependencies:
+      '@radix-ui/react-compose-refs': 1.1.2(@types/react@19.2.7)(react@19.2.0)
+      react: 19.2.0
+    optionalDependencies:
+      '@types/react': 19.2.7
+
+  '@radix-ui/react-slot@1.2.4(@types/react@19.2.7)(react@19.2.0)':
+    dependencies:
+      '@radix-ui/react-compose-refs': 1.1.2(@types/react@19.2.7)(react@19.2.0)
+      react: 19.2.0
+    optionalDependencies:
+      '@types/react': 19.2.7
+
+  '@radix-ui/react-switch@1.2.6(@types/react-dom@19.2.3(@types/react@19.2.7))(@types/react@19.2.7)(react-dom@19.2.0(react@19.2.0))(react@19.2.0)':
     dependencies:
       '@radix-ui/primitive': 1.1.3
-      '@radix-ui/react-compose-refs': 1.1.2(@types/react@19.2.6)(react@19.2.0)
-      '@radix-ui/react-context': 1.1.2(@types/react@19.2.6)(react@19.2.0)
-      '@radix-ui/react-primitive': 2.1.3(@types/react-dom@19.2.3(@types/react@19.2.6))(@types/react@19.2.6)(react-dom@19.2.0(react@19.2.0))(react@19.2.0)
-      '@radix-ui/react-use-controllable-state': 1.2.2(@types/react@19.2.6)(react@19.2.0)
-      '@radix-ui/react-use-previous': 1.1.1(@types/react@19.2.6)(react@19.2.0)
-      '@radix-ui/react-use-size': 1.1.1(@types/react@19.2.6)(react@19.2.0)
+      '@radix-ui/react-compose-refs': 1.1.2(@types/react@19.2.7)(react@19.2.0)
+      '@radix-ui/react-context': 1.1.2(@types/react@19.2.7)(react@19.2.0)
+      '@radix-ui/react-primitive': 2.1.3(@types/react-dom@19.2.3(@types/react@19.2.7))(@types/react@19.2.7)(react-dom@19.2.0(react@19.2.0))(react@19.2.0)
+      '@radix-ui/react-use-controllable-state': 1.2.2(@types/react@19.2.7)(react@19.2.0)
+      '@radix-ui/react-use-previous': 1.1.1(@types/react@19.2.7)(react@19.2.0)
+      '@radix-ui/react-use-size': 1.1.1(@types/react@19.2.7)(react@19.2.0)
       react: 19.2.0
       react-dom: 19.2.0(react@19.2.0)
     optionalDependencies:
-      '@types/react': 19.2.6
-      '@types/react-dom': 19.2.3(@types/react@19.2.6)
-
-  '@radix-ui/react-tabs@1.1.13(@types/react-dom@19.2.3(@types/react@19.2.6))(@types/react@19.2.6)(react-dom@19.2.0(react@19.2.0))(react@19.2.0)':
+      '@types/react': 19.2.7
+      '@types/react-dom': 19.2.3(@types/react@19.2.7)
+
+  '@radix-ui/react-tabs@1.1.13(@types/react-dom@19.2.3(@types/react@19.2.7))(@types/react@19.2.7)(react-dom@19.2.0(react@19.2.0))(react@19.2.0)':
     dependencies:
       '@radix-ui/primitive': 1.1.3
-      '@radix-ui/react-context': 1.1.2(@types/react@19.2.6)(react@19.2.0)
-      '@radix-ui/react-direction': 1.1.1(@types/react@19.2.6)(react@19.2.0)
-      '@radix-ui/react-id': 1.1.1(@types/react@19.2.6)(react@19.2.0)
-      '@radix-ui/react-presence': 1.1.5(@types/react-dom@19.2.3(@types/react@19.2.6))(@types/react@19.2.6)(react-dom@19.2.0(react@19.2.0))(react@19.2.0)
-      '@radix-ui/react-primitive': 2.1.3(@types/react-dom@19.2.3(@types/react@19.2.6))(@types/react@19.2.6)(react-dom@19.2.0(react@19.2.0))(react@19.2.0)
-      '@radix-ui/react-roving-focus': 1.1.11(@types/react-dom@19.2.3(@types/react@19.2.6))(@types/react@19.2.6)(react-dom@19.2.0(react@19.2.0))(react@19.2.0)
-      '@radix-ui/react-use-controllable-state': 1.2.2(@types/react@19.2.6)(react@19.2.0)
+      '@radix-ui/react-context': 1.1.2(@types/react@19.2.7)(react@19.2.0)
+      '@radix-ui/react-direction': 1.1.1(@types/react@19.2.7)(react@19.2.0)
+      '@radix-ui/react-id': 1.1.1(@types/react@19.2.7)(react@19.2.0)
+      '@radix-ui/react-presence': 1.1.5(@types/react-dom@19.2.3(@types/react@19.2.7))(@types/react@19.2.7)(react-dom@19.2.0(react@19.2.0))(react@19.2.0)
+      '@radix-ui/react-primitive': 2.1.3(@types/react-dom@19.2.3(@types/react@19.2.7))(@types/react@19.2.7)(react-dom@19.2.0(react@19.2.0))(react@19.2.0)
+      '@radix-ui/react-roving-focus': 1.1.11(@types/react-dom@19.2.3(@types/react@19.2.7))(@types/react@19.2.7)(react-dom@19.2.0(react@19.2.0))(react@19.2.0)
+      '@radix-ui/react-use-controllable-state': 1.2.2(@types/react@19.2.7)(react@19.2.0)
       react: 19.2.0
       react-dom: 19.2.0(react@19.2.0)
     optionalDependencies:
-      '@types/react': 19.2.6
-      '@types/react-dom': 19.2.3(@types/react@19.2.6)
-
-  '@radix-ui/react-toggle-group@1.1.11(@types/react-dom@19.2.3(@types/react@19.2.6))(@types/react@19.2.6)(react-dom@19.2.0(react@19.2.0))(react@19.2.0)':
+      '@types/react': 19.2.7
+      '@types/react-dom': 19.2.3(@types/react@19.2.7)
+
+  '@radix-ui/react-toggle-group@1.1.11(@types/react-dom@19.2.3(@types/react@19.2.7))(@types/react@19.2.7)(react-dom@19.2.0(react@19.2.0))(react@19.2.0)':
     dependencies:
       '@radix-ui/primitive': 1.1.3
-      '@radix-ui/react-context': 1.1.2(@types/react@19.2.6)(react@19.2.0)
-      '@radix-ui/react-direction': 1.1.1(@types/react@19.2.6)(react@19.2.0)
-      '@radix-ui/react-primitive': 2.1.3(@types/react-dom@19.2.3(@types/react@19.2.6))(@types/react@19.2.6)(react-dom@19.2.0(react@19.2.0))(react@19.2.0)
-      '@radix-ui/react-roving-focus': 1.1.11(@types/react-dom@19.2.3(@types/react@19.2.6))(@types/react@19.2.6)(react-dom@19.2.0(react@19.2.0))(react@19.2.0)
-      '@radix-ui/react-toggle': 1.1.10(@types/react-dom@19.2.3(@types/react@19.2.6))(@types/react@19.2.6)(react-dom@19.2.0(react@19.2.0))(react@19.2.0)
-      '@radix-ui/react-use-controllable-state': 1.2.2(@types/react@19.2.6)(react@19.2.0)
+      '@radix-ui/react-context': 1.1.2(@types/react@19.2.7)(react@19.2.0)
+      '@radix-ui/react-direction': 1.1.1(@types/react@19.2.7)(react@19.2.0)
+      '@radix-ui/react-primitive': 2.1.3(@types/react-dom@19.2.3(@types/react@19.2.7))(@types/react@19.2.7)(react-dom@19.2.0(react@19.2.0))(react@19.2.0)
+      '@radix-ui/react-roving-focus': 1.1.11(@types/react-dom@19.2.3(@types/react@19.2.7))(@types/react@19.2.7)(react-dom@19.2.0(react@19.2.0))(react@19.2.0)
+      '@radix-ui/react-toggle': 1.1.10(@types/react-dom@19.2.3(@types/react@19.2.7))(@types/react@19.2.7)(react-dom@19.2.0(react@19.2.0))(react@19.2.0)
+      '@radix-ui/react-use-controllable-state': 1.2.2(@types/react@19.2.7)(react@19.2.0)
       react: 19.2.0
       react-dom: 19.2.0(react@19.2.0)
     optionalDependencies:
-      '@types/react': 19.2.6
-      '@types/react-dom': 19.2.3(@types/react@19.2.6)
-
-  '@radix-ui/react-toggle@1.1.10(@types/react-dom@19.2.3(@types/react@19.2.6))(@types/react@19.2.6)(react-dom@19.2.0(react@19.2.0))(react@19.2.0)':
+      '@types/react': 19.2.7
+      '@types/react-dom': 19.2.3(@types/react@19.2.7)
+
+  '@radix-ui/react-toggle@1.1.10(@types/react-dom@19.2.3(@types/react@19.2.7))(@types/react@19.2.7)(react-dom@19.2.0(react@19.2.0))(react@19.2.0)':
     dependencies:
       '@radix-ui/primitive': 1.1.3
-      '@radix-ui/react-primitive': 2.1.3(@types/react-dom@19.2.3(@types/react@19.2.6))(@types/react@19.2.6)(react-dom@19.2.0(react@19.2.0))(react@19.2.0)
-      '@radix-ui/react-use-controllable-state': 1.2.2(@types/react@19.2.6)(react@19.2.0)
+      '@radix-ui/react-primitive': 2.1.3(@types/react-dom@19.2.3(@types/react@19.2.7))(@types/react@19.2.7)(react-dom@19.2.0(react@19.2.0))(react@19.2.0)
+      '@radix-ui/react-use-controllable-state': 1.2.2(@types/react@19.2.7)(react@19.2.0)
       react: 19.2.0
       react-dom: 19.2.0(react@19.2.0)
     optionalDependencies:
-      '@types/react': 19.2.6
-      '@types/react-dom': 19.2.3(@types/react@19.2.6)
-
-  '@radix-ui/react-tooltip@1.2.8(@types/react-dom@19.2.3(@types/react@19.2.6))(@types/react@19.2.6)(react-dom@19.2.0(react@19.2.0))(react@19.2.0)':
+      '@types/react': 19.2.7
+      '@types/react-dom': 19.2.3(@types/react@19.2.7)
+
+  '@radix-ui/react-tooltip@1.2.8(@types/react-dom@19.2.3(@types/react@19.2.7))(@types/react@19.2.7)(react-dom@19.2.0(react@19.2.0))(react@19.2.0)':
     dependencies:
       '@radix-ui/primitive': 1.1.3
-      '@radix-ui/react-compose-refs': 1.1.2(@types/react@19.2.6)(react@19.2.0)
-      '@radix-ui/react-context': 1.1.2(@types/react@19.2.6)(react@19.2.0)
-      '@radix-ui/react-dismissable-layer': 1.1.11(@types/react-dom@19.2.3(@types/react@19.2.6))(@types/react@19.2.6)(react-dom@19.2.0(react@19.2.0))(react@19.2.0)
-      '@radix-ui/react-id': 1.1.1(@types/react@19.2.6)(react@19.2.0)
-      '@radix-ui/react-popper': 1.2.8(@types/react-dom@19.2.3(@types/react@19.2.6))(@types/react@19.2.6)(react-dom@19.2.0(react@19.2.0))(react@19.2.0)
-      '@radix-ui/react-portal': 1.1.9(@types/react-dom@19.2.3(@types/react@19.2.6))(@types/react@19.2.6)(react-dom@19.2.0(react@19.2.0))(react@19.2.0)
-      '@radix-ui/react-presence': 1.1.5(@types/react-dom@19.2.3(@types/react@19.2.6))(@types/react@19.2.6)(react-dom@19.2.0(react@19.2.0))(react@19.2.0)
-      '@radix-ui/react-primitive': 2.1.3(@types/react-dom@19.2.3(@types/react@19.2.6))(@types/react@19.2.6)(react-dom@19.2.0(react@19.2.0))(react@19.2.0)
-      '@radix-ui/react-slot': 1.2.3(@types/react@19.2.6)(react@19.2.0)
-      '@radix-ui/react-use-controllable-state': 1.2.2(@types/react@19.2.6)(react@19.2.0)
-      '@radix-ui/react-visually-hidden': 1.2.3(@types/react-dom@19.2.3(@types/react@19.2.6))(@types/react@19.2.6)(react-dom@19.2.0(react@19.2.0))(react@19.2.0)
+      '@radix-ui/react-compose-refs': 1.1.2(@types/react@19.2.7)(react@19.2.0)
+      '@radix-ui/react-context': 1.1.2(@types/react@19.2.7)(react@19.2.0)
+      '@radix-ui/react-dismissable-layer': 1.1.11(@types/react-dom@19.2.3(@types/react@19.2.7))(@types/react@19.2.7)(react-dom@19.2.0(react@19.2.0))(react@19.2.0)
+      '@radix-ui/react-id': 1.1.1(@types/react@19.2.7)(react@19.2.0)
+      '@radix-ui/react-popper': 1.2.8(@types/react-dom@19.2.3(@types/react@19.2.7))(@types/react@19.2.7)(react-dom@19.2.0(react@19.2.0))(react@19.2.0)
+      '@radix-ui/react-portal': 1.1.9(@types/react-dom@19.2.3(@types/react@19.2.7))(@types/react@19.2.7)(react-dom@19.2.0(react@19.2.0))(react@19.2.0)
+      '@radix-ui/react-presence': 1.1.5(@types/react-dom@19.2.3(@types/react@19.2.7))(@types/react@19.2.7)(react-dom@19.2.0(react@19.2.0))(react@19.2.0)
+      '@radix-ui/react-primitive': 2.1.3(@types/react-dom@19.2.3(@types/react@19.2.7))(@types/react@19.2.7)(react-dom@19.2.0(react@19.2.0))(react@19.2.0)
+      '@radix-ui/react-slot': 1.2.3(@types/react@19.2.7)(react@19.2.0)
+      '@radix-ui/react-use-controllable-state': 1.2.2(@types/react@19.2.7)(react@19.2.0)
+      '@radix-ui/react-visually-hidden': 1.2.3(@types/react-dom@19.2.3(@types/react@19.2.7))(@types/react@19.2.7)(react-dom@19.2.0(react@19.2.0))(react@19.2.0)
       react: 19.2.0
       react-dom: 19.2.0(react@19.2.0)
     optionalDependencies:
-      '@types/react': 19.2.6
-      '@types/react-dom': 19.2.3(@types/react@19.2.6)
-
-  '@radix-ui/react-use-callback-ref@1.1.1(@types/react@19.2.6)(react@19.2.0)':
-    dependencies:
-      react: 19.2.0
-    optionalDependencies:
-      '@types/react': 19.2.6
-
-  '@radix-ui/react-use-controllable-state@1.2.2(@types/react@19.2.6)(react@19.2.0)':
-    dependencies:
-      '@radix-ui/react-use-effect-event': 0.0.2(@types/react@19.2.6)(react@19.2.0)
-      '@radix-ui/react-use-layout-effect': 1.1.1(@types/react@19.2.6)(react@19.2.0)
-      react: 19.2.0
-    optionalDependencies:
-      '@types/react': 19.2.6
-
-  '@radix-ui/react-use-effect-event@0.0.2(@types/react@19.2.6)(react@19.2.0)':
-    dependencies:
-      '@radix-ui/react-use-layout-effect': 1.1.1(@types/react@19.2.6)(react@19.2.0)
-      react: 19.2.0
-    optionalDependencies:
-      '@types/react': 19.2.6
-
-  '@radix-ui/react-use-escape-keydown@1.1.1(@types/react@19.2.6)(react@19.2.0)':
-    dependencies:
-      '@radix-ui/react-use-callback-ref': 1.1.1(@types/react@19.2.6)(react@19.2.0)
-      react: 19.2.0
-    optionalDependencies:
-      '@types/react': 19.2.6
-
-  '@radix-ui/react-use-is-hydrated@0.1.0(@types/react@19.2.6)(react@19.2.0)':
+      '@types/react': 19.2.7
+      '@types/react-dom': 19.2.3(@types/react@19.2.7)
+
+  '@radix-ui/react-use-callback-ref@1.1.1(@types/react@19.2.7)(react@19.2.0)':
+    dependencies:
+      react: 19.2.0
+    optionalDependencies:
+      '@types/react': 19.2.7
+
+  '@radix-ui/react-use-controllable-state@1.2.2(@types/react@19.2.7)(react@19.2.0)':
+    dependencies:
+      '@radix-ui/react-use-effect-event': 0.0.2(@types/react@19.2.7)(react@19.2.0)
+      '@radix-ui/react-use-layout-effect': 1.1.1(@types/react@19.2.7)(react@19.2.0)
+      react: 19.2.0
+    optionalDependencies:
+      '@types/react': 19.2.7
+
+  '@radix-ui/react-use-effect-event@0.0.2(@types/react@19.2.7)(react@19.2.0)':
+    dependencies:
+      '@radix-ui/react-use-layout-effect': 1.1.1(@types/react@19.2.7)(react@19.2.0)
+      react: 19.2.0
+    optionalDependencies:
+      '@types/react': 19.2.7
+
+  '@radix-ui/react-use-escape-keydown@1.1.1(@types/react@19.2.7)(react@19.2.0)':
+    dependencies:
+      '@radix-ui/react-use-callback-ref': 1.1.1(@types/react@19.2.7)(react@19.2.0)
+      react: 19.2.0
+    optionalDependencies:
+      '@types/react': 19.2.7
+
+  '@radix-ui/react-use-is-hydrated@0.1.0(@types/react@19.2.7)(react@19.2.0)':
     dependencies:
       react: 19.2.0
       use-sync-external-store: 1.6.0(react@19.2.0)
     optionalDependencies:
-      '@types/react': 19.2.6
-
-  '@radix-ui/react-use-layout-effect@1.1.1(@types/react@19.2.6)(react@19.2.0)':
-    dependencies:
-      react: 19.2.0
-    optionalDependencies:
-      '@types/react': 19.2.6
-
-  '@radix-ui/react-use-previous@1.1.1(@types/react@19.2.6)(react@19.2.0)':
-    dependencies:
-      react: 19.2.0
-    optionalDependencies:
-      '@types/react': 19.2.6
-
-  '@radix-ui/react-use-rect@1.1.1(@types/react@19.2.6)(react@19.2.0)':
+      '@types/react': 19.2.7
+
+  '@radix-ui/react-use-layout-effect@1.1.1(@types/react@19.2.7)(react@19.2.0)':
+    dependencies:
+      react: 19.2.0
+    optionalDependencies:
+      '@types/react': 19.2.7
+
+  '@radix-ui/react-use-previous@1.1.1(@types/react@19.2.7)(react@19.2.0)':
+    dependencies:
+      react: 19.2.0
+    optionalDependencies:
+      '@types/react': 19.2.7
+
+  '@radix-ui/react-use-rect@1.1.1(@types/react@19.2.7)(react@19.2.0)':
     dependencies:
       '@radix-ui/rect': 1.1.1
       react: 19.2.0
     optionalDependencies:
-      '@types/react': 19.2.6
-
-  '@radix-ui/react-use-size@1.1.1(@types/react@19.2.6)(react@19.2.0)':
-    dependencies:
-      '@radix-ui/react-use-layout-effect': 1.1.1(@types/react@19.2.6)(react@19.2.0)
-      react: 19.2.0
-    optionalDependencies:
-      '@types/react': 19.2.6
-
-  '@radix-ui/react-visually-hidden@1.2.3(@types/react-dom@19.2.3(@types/react@19.2.6))(@types/react@19.2.6)(react-dom@19.2.0(react@19.2.0))(react@19.2.0)':
-    dependencies:
-      '@radix-ui/react-primitive': 2.1.3(@types/react-dom@19.2.3(@types/react@19.2.6))(@types/react@19.2.6)(react-dom@19.2.0(react@19.2.0))(react@19.2.0)
+      '@types/react': 19.2.7
+
+  '@radix-ui/react-use-size@1.1.1(@types/react@19.2.7)(react@19.2.0)':
+    dependencies:
+      '@radix-ui/react-use-layout-effect': 1.1.1(@types/react@19.2.7)(react@19.2.0)
+      react: 19.2.0
+    optionalDependencies:
+      '@types/react': 19.2.7
+
+  '@radix-ui/react-visually-hidden@1.2.3(@types/react-dom@19.2.3(@types/react@19.2.7))(@types/react@19.2.7)(react-dom@19.2.0(react@19.2.0))(react@19.2.0)':
+    dependencies:
+      '@radix-ui/react-primitive': 2.1.3(@types/react-dom@19.2.3(@types/react@19.2.7))(@types/react@19.2.7)(react-dom@19.2.0(react@19.2.0))(react@19.2.0)
       react: 19.2.0
       react-dom: 19.2.0(react@19.2.0)
     optionalDependencies:
-      '@types/react': 19.2.6
-      '@types/react-dom': 19.2.3(@types/react@19.2.6)
+      '@types/react': 19.2.7
+      '@types/react-dom': 19.2.3(@types/react@19.2.7)
 
   '@radix-ui/rect@1.1.1': {}
 
@@ -3394,22 +3384,22 @@
     transitivePeerDependencies:
       - supports-color
 
-  '@replit/codemirror-lang-nix@6.0.1(@codemirror/autocomplete@6.20.0)(@codemirror/language@6.11.3)(@codemirror/state@6.5.2)(@codemirror/view@6.38.8)(@lezer/common@1.3.0)(@lezer/highlight@1.2.3)(@lezer/lr@1.4.3)':
+  '@replit/codemirror-lang-nix@6.0.1(@codemirror/autocomplete@6.20.0)(@codemirror/language@6.11.3)(@codemirror/state@6.5.2)(@codemirror/view@6.38.8)(@lezer/common@1.4.0)(@lezer/highlight@1.2.3)(@lezer/lr@1.4.4)':
     dependencies:
       '@codemirror/autocomplete': 6.20.0
       '@codemirror/language': 6.11.3
       '@codemirror/state': 6.5.2
       '@codemirror/view': 6.38.8
-      '@lezer/common': 1.3.0
+      '@lezer/common': 1.4.0
       '@lezer/highlight': 1.2.3
-      '@lezer/lr': 1.4.3
+      '@lezer/lr': 1.4.4
 
   '@replit/codemirror-lang-solidity@6.0.2(@codemirror/language@6.11.3)':
     dependencies:
       '@codemirror/language': 6.11.3
       '@lezer/highlight': 1.2.3
 
-  '@replit/codemirror-lang-svelte@6.0.0(@codemirror/autocomplete@6.20.0)(@codemirror/lang-css@6.3.1)(@codemirror/lang-html@6.4.11)(@codemirror/lang-javascript@6.2.4)(@codemirror/language@6.11.3)(@codemirror/state@6.5.2)(@codemirror/view@6.38.8)(@lezer/common@1.3.0)(@lezer/highlight@1.2.3)(@lezer/javascript@1.5.4)(@lezer/lr@1.4.3)':
+  '@replit/codemirror-lang-svelte@6.0.0(@codemirror/autocomplete@6.20.0)(@codemirror/lang-css@6.3.1)(@codemirror/lang-html@6.4.11)(@codemirror/lang-javascript@6.2.4)(@codemirror/language@6.11.3)(@codemirror/state@6.5.2)(@codemirror/view@6.38.8)(@lezer/common@1.4.0)(@lezer/highlight@1.2.3)(@lezer/javascript@1.5.4)(@lezer/lr@1.4.4)':
     dependencies:
       '@codemirror/autocomplete': 6.20.0
       '@codemirror/lang-css': 6.3.1
@@ -3418,10 +3408,10 @@
       '@codemirror/language': 6.11.3
       '@codemirror/state': 6.5.2
       '@codemirror/view': 6.38.8
-      '@lezer/common': 1.3.0
+      '@lezer/common': 1.4.0
       '@lezer/highlight': 1.2.3
       '@lezer/javascript': 1.5.4
-      '@lezer/lr': 1.4.3
+      '@lezer/lr': 1.4.4
 
   '@rolldown/binding-android-arm64@1.0.0-beta.52':
     optional: true
@@ -3546,11 +3536,11 @@
       '@tailwindcss/oxide-win32-arm64-msvc': 4.1.17
       '@tailwindcss/oxide-win32-x64-msvc': 4.1.17
 
-  '@tanstack/query-core@5.90.10': {}
-
-  '@tanstack/react-query@5.90.10(react@19.2.0)':
-    dependencies:
-      '@tanstack/query-core': 5.90.10
+  '@tanstack/query-core@5.90.11': {}
+
+  '@tanstack/react-query@5.90.11(react@19.2.0)':
+    dependencies:
+      '@tanstack/query-core': 5.90.11
       react: 19.2.0
 
   '@tanstack/react-table@8.21.3(react-dom@19.2.0(react@19.2.0))(react@19.2.0)':
@@ -3586,11 +3576,11 @@
     dependencies:
       undici-types: 7.16.0
 
-  '@types/react-dom@19.2.3(@types/react@19.2.6)':
-    dependencies:
-      '@types/react': 19.2.6
-
-  '@types/react@19.2.6':
+  '@types/react-dom@19.2.3(@types/react@19.2.7)':
+    dependencies:
+      '@types/react': 19.2.7
+
+  '@types/react@19.2.7':
     dependencies:
       csstype: 3.2.3
 
@@ -3604,13 +3594,13 @@
       '@codemirror/state': 6.5.2
       '@codemirror/view': 6.38.8
 
-  '@uiw/codemirror-extensions-langs@4.25.3(@codemirror/autocomplete@6.20.0)(@codemirror/lang-css@6.3.1)(@codemirror/lang-html@6.4.11)(@codemirror/lang-javascript@6.2.4)(@codemirror/language-data@6.5.2)(@codemirror/language@6.11.3)(@codemirror/state@6.5.2)(@codemirror/view@6.38.8)(@lezer/common@1.3.0)(@lezer/highlight@1.2.3)(@lezer/javascript@1.5.4)(@lezer/lr@1.4.3)':
+  '@uiw/codemirror-extensions-langs@4.25.3(@codemirror/autocomplete@6.20.0)(@codemirror/lang-css@6.3.1)(@codemirror/lang-html@6.4.11)(@codemirror/lang-javascript@6.2.4)(@codemirror/language-data@6.5.2)(@codemirror/language@6.11.3)(@codemirror/state@6.5.2)(@codemirror/view@6.38.8)(@lezer/common@1.4.0)(@lezer/highlight@1.2.3)(@lezer/javascript@1.5.4)(@lezer/lr@1.4.4)':
     dependencies:
       '@codemirror/language': 6.11.3
       '@codemirror/language-data': 6.5.2
-      '@replit/codemirror-lang-nix': 6.0.1(@codemirror/autocomplete@6.20.0)(@codemirror/language@6.11.3)(@codemirror/state@6.5.2)(@codemirror/view@6.38.8)(@lezer/common@1.3.0)(@lezer/highlight@1.2.3)(@lezer/lr@1.4.3)
+      '@replit/codemirror-lang-nix': 6.0.1(@codemirror/autocomplete@6.20.0)(@codemirror/language@6.11.3)(@codemirror/state@6.5.2)(@codemirror/view@6.38.8)(@lezer/common@1.4.0)(@lezer/highlight@1.2.3)(@lezer/lr@1.4.4)
       '@replit/codemirror-lang-solidity': 6.0.2(@codemirror/language@6.11.3)
-      '@replit/codemirror-lang-svelte': 6.0.0(@codemirror/autocomplete@6.20.0)(@codemirror/lang-css@6.3.1)(@codemirror/lang-html@6.4.11)(@codemirror/lang-javascript@6.2.4)(@codemirror/language@6.11.3)(@codemirror/state@6.5.2)(@codemirror/view@6.38.8)(@lezer/common@1.3.0)(@lezer/highlight@1.2.3)(@lezer/javascript@1.5.4)(@lezer/lr@1.4.3)
+      '@replit/codemirror-lang-svelte': 6.0.0(@codemirror/autocomplete@6.20.0)(@codemirror/lang-css@6.3.1)(@codemirror/lang-html@6.4.11)(@codemirror/lang-javascript@6.2.4)(@codemirror/language@6.11.3)(@codemirror/state@6.5.2)(@codemirror/view@6.38.8)(@lezer/common@1.4.0)(@lezer/highlight@1.2.3)(@lezer/javascript@1.5.4)(@lezer/lr@1.4.4)
       codemirror-lang-mermaid: 0.5.0
     transitivePeerDependencies:
       - '@codemirror/autocomplete'
@@ -3729,7 +3719,7 @@
     dependencies:
       '@codemirror/language': 6.11.3
       '@lezer/highlight': 1.2.3
-      '@lezer/lr': 1.4.3
+      '@lezer/lr': 1.4.4
 
   codemirror@6.0.2:
     dependencies:
@@ -3973,36 +3963,36 @@
       react: 19.2.0
       scheduler: 0.27.0
 
-  react-hook-form@7.66.1(react@19.2.0):
-    dependencies:
-      react: 19.2.0
-
-  react-remove-scroll-bar@2.3.8(@types/react@19.2.6)(react@19.2.0):
-    dependencies:
-      react: 19.2.0
-      react-style-singleton: 2.2.3(@types/react@19.2.6)(react@19.2.0)
+  react-hook-form@7.67.0(react@19.2.0):
+    dependencies:
+      react: 19.2.0
+
+  react-remove-scroll-bar@2.3.8(@types/react@19.2.7)(react@19.2.0):
+    dependencies:
+      react: 19.2.0
+      react-style-singleton: 2.2.3(@types/react@19.2.7)(react@19.2.0)
       tslib: 2.8.1
     optionalDependencies:
-      '@types/react': 19.2.6
-
-  react-remove-scroll@2.7.1(@types/react@19.2.6)(react@19.2.0):
-    dependencies:
-      react: 19.2.0
-      react-remove-scroll-bar: 2.3.8(@types/react@19.2.6)(react@19.2.0)
-      react-style-singleton: 2.2.3(@types/react@19.2.6)(react@19.2.0)
+      '@types/react': 19.2.7
+
+  react-remove-scroll@2.7.2(@types/react@19.2.7)(react@19.2.0):
+    dependencies:
+      react: 19.2.0
+      react-remove-scroll-bar: 2.3.8(@types/react@19.2.7)(react@19.2.0)
+      react-style-singleton: 2.2.3(@types/react@19.2.7)(react@19.2.0)
       tslib: 2.8.1
-      use-callback-ref: 1.3.3(@types/react@19.2.6)(react@19.2.0)
-      use-sidecar: 1.1.3(@types/react@19.2.6)(react@19.2.0)
-    optionalDependencies:
-      '@types/react': 19.2.6
-
-  react-style-singleton@2.2.3(@types/react@19.2.6)(react@19.2.0):
+      use-callback-ref: 1.3.3(@types/react@19.2.7)(react@19.2.0)
+      use-sidecar: 1.1.3(@types/react@19.2.7)(react@19.2.0)
+    optionalDependencies:
+      '@types/react': 19.2.7
+
+  react-style-singleton@2.2.3(@types/react@19.2.7)(react@19.2.0):
     dependencies:
       get-nonce: 1.0.1
       react: 19.2.0
       tslib: 2.8.1
     optionalDependencies:
-      '@types/react': 19.2.6
+      '@types/react': 19.2.7
 
   react@19.2.0: {}
 
@@ -4164,28 +4154,28 @@
       '@oxc-project/runtime': 0.99.0
       rolldown: 1.0.0-beta.52
 
-  use-callback-ref@1.3.3(@types/react@19.2.6)(react@19.2.0):
+  use-callback-ref@1.3.3(@types/react@19.2.7)(react@19.2.0):
     dependencies:
       react: 19.2.0
       tslib: 2.8.1
     optionalDependencies:
-      '@types/react': 19.2.6
-
-  use-sidecar@1.1.3(@types/react@19.2.6)(react@19.2.0):
+      '@types/react': 19.2.7
+
+  use-sidecar@1.1.3(@types/react@19.2.7)(react@19.2.0):
     dependencies:
       detect-node-es: 1.1.0
       react: 19.2.0
       tslib: 2.8.1
     optionalDependencies:
-      '@types/react': 19.2.6
+      '@types/react': 19.2.7
 
   use-sync-external-store@1.6.0(react@19.2.0):
     dependencies:
       react: 19.2.0
 
-  vaul@1.1.2(@types/react-dom@19.2.3(@types/react@19.2.6))(@types/react@19.2.6)(react-dom@19.2.0(react@19.2.0))(react@19.2.0):
-    dependencies:
-      '@radix-ui/react-dialog': 1.1.15(@types/react-dom@19.2.3(@types/react@19.2.6))(@types/react@19.2.6)(react-dom@19.2.0(react@19.2.0))(react@19.2.0)
+  vaul@1.1.2(@types/react-dom@19.2.3(@types/react@19.2.7))(@types/react@19.2.7)(react-dom@19.2.0(react@19.2.0))(react@19.2.0):
+    dependencies:
+      '@radix-ui/react-dialog': 1.1.15(@types/react-dom@19.2.3(@types/react@19.2.7))(@types/react@19.2.7)(react-dom@19.2.0(react@19.2.0))(react@19.2.0)
       react: 19.2.0
       react-dom: 19.2.0(react@19.2.0)
     transitivePeerDependencies:

--- conflicted
+++ resolved
@@ -38,14 +38,10 @@
   },
   "dependencies": {
     "@stately/schema": "workspace:*",
-<<<<<<< HEAD
-    "openapi-typescript": "^7.4.4"
-=======
-    "openapi-typescript": "^7.5.0"
->>>>>>> e71245e0
+    "openapi-typescript": "^7.10.1"
   },
   "devDependencies": {
-    "@types/node": "^22.10.1",
-    "typescript": "^5.7.2"
+    "@types/node": "^22.19.1",
+    "typescript": "^5.9.3"
   }
 }